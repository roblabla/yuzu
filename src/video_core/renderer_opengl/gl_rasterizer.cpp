// Copyright 2015 Citra Emulator Project
// Licensed under GPLv2 or any later version
// Refer to the license.txt file included.

#include <algorithm>
#include <array>
#include <bitset>
#include <memory>
#include <string>
#include <string_view>
#include <tuple>
#include <utility>
#include <glad/glad.h>
#include "common/alignment.h"
#include "common/assert.h"
#include "common/logging/log.h"
#include "common/math_util.h"
#include "common/microprofile.h"
#include "common/scope_exit.h"
#include "core/core.h"
#include "core/hle/kernel/process.h"
#include "core/memory.h"
#include "core/settings.h"
#include "video_core/engines/kepler_compute.h"
#include "video_core/engines/maxwell_3d.h"
#include "video_core/engines/shader_type.h"
#include "video_core/memory_manager.h"
#include "video_core/renderer_opengl/gl_query_cache.h"
#include "video_core/renderer_opengl/gl_rasterizer.h"
#include "video_core/renderer_opengl/gl_shader_cache.h"
#include "video_core/renderer_opengl/maxwell_to_gl.h"
#include "video_core/renderer_opengl/renderer_opengl.h"

namespace OpenGL {

using Maxwell = Tegra::Engines::Maxwell3D::Regs;

using Tegra::Engines::ShaderType;
using VideoCore::Surface::PixelFormat;
using VideoCore::Surface::SurfaceTarget;
using VideoCore::Surface::SurfaceType;

MICROPROFILE_DEFINE(OpenGL_VAO, "OpenGL", "Vertex Format Setup", MP_RGB(128, 128, 192));
MICROPROFILE_DEFINE(OpenGL_VB, "OpenGL", "Vertex Buffer Setup", MP_RGB(128, 128, 192));
MICROPROFILE_DEFINE(OpenGL_Shader, "OpenGL", "Shader Setup", MP_RGB(128, 128, 192));
MICROPROFILE_DEFINE(OpenGL_UBO, "OpenGL", "Const Buffer Setup", MP_RGB(128, 128, 192));
MICROPROFILE_DEFINE(OpenGL_Index, "OpenGL", "Index Buffer Setup", MP_RGB(128, 128, 192));
MICROPROFILE_DEFINE(OpenGL_Texture, "OpenGL", "Texture Setup", MP_RGB(128, 128, 192));
MICROPROFILE_DEFINE(OpenGL_Framebuffer, "OpenGL", "Framebuffer Setup", MP_RGB(128, 128, 192));
MICROPROFILE_DEFINE(OpenGL_Drawing, "OpenGL", "Drawing", MP_RGB(128, 128, 192));
MICROPROFILE_DEFINE(OpenGL_Blits, "OpenGL", "Blits", MP_RGB(128, 128, 192));
MICROPROFILE_DEFINE(OpenGL_CacheManagement, "OpenGL", "Cache Mgmt", MP_RGB(100, 255, 100));
MICROPROFILE_DEFINE(OpenGL_PrimitiveAssembly, "OpenGL", "Prim Asmbl", MP_RGB(255, 100, 100));

namespace {

constexpr std::size_t NumSupportedVertexAttributes = 16;

template <typename Engine, typename Entry>
Tegra::Texture::FullTextureInfo GetTextureInfo(const Engine& engine, const Entry& entry,
                                               ShaderType shader_type, std::size_t index = 0) {
    if (entry.IsBindless()) {
        const Tegra::Texture::TextureHandle tex_handle =
            engine.AccessConstBuffer32(shader_type, entry.GetBuffer(), entry.GetOffset());
        return engine.GetTextureInfo(tex_handle);
    }
    const auto& gpu_profile = engine.AccessGuestDriverProfile();
    const u32 offset =
        entry.GetOffset() + static_cast<u32>(index * gpu_profile.GetTextureHandlerSize());
    if constexpr (std::is_same_v<Engine, Tegra::Engines::Maxwell3D>) {
        return engine.GetStageTexture(shader_type, offset);
    } else {
        return engine.GetTexture(offset);
    }
}

std::size_t GetConstBufferSize(const Tegra::Engines::ConstBufferInfo& buffer,
                               const ConstBufferEntry& entry) {
    if (!entry.IsIndirect()) {
        return entry.GetSize();
    }

    if (buffer.size > Maxwell::MaxConstBufferSize) {
        LOG_WARNING(Render_OpenGL, "Indirect constbuffer size {} exceeds maximum {}", buffer.size,
                    Maxwell::MaxConstBufferSize);
        return Maxwell::MaxConstBufferSize;
    }

    return buffer.size;
}

void oglEnable(GLenum cap, bool state) {
    (state ? glEnable : glDisable)(cap);
}

void oglEnablei(GLenum cap, bool state, GLuint index) {
    (state ? glEnablei : glDisablei)(cap, index);
}

} // Anonymous namespace

RasterizerOpenGL::RasterizerOpenGL(Core::System& system, Core::Frontend::EmuWindow& emu_window,
                                   ScreenInfo& info, GLShader::ProgramManager& program_manager,
                                   StateTracker& state_tracker)
    : RasterizerAccelerated{system.Memory()}, texture_cache{system, *this, device, state_tracker},
      shader_cache{*this, system, emu_window, device}, query_cache{system, *this}, system{system},
      screen_info{info}, program_manager{program_manager}, state_tracker{state_tracker},
      buffer_cache{*this, system, device, STREAM_BUFFER_SIZE} {
    CheckExtensions();
}

RasterizerOpenGL::~RasterizerOpenGL() {}

void RasterizerOpenGL::CheckExtensions() {
    if (!GLAD_GL_ARB_texture_filter_anisotropic && !GLAD_GL_EXT_texture_filter_anisotropic) {
        LOG_WARNING(
            Render_OpenGL,
            "Anisotropic filter is not supported! This can cause graphical issues in some games.");
    }
}

void RasterizerOpenGL::SetupVertexFormat() {
    auto& gpu = system.GPU().Maxwell3D();
    auto& flags = gpu.dirty.flags;
    if (!flags[Dirty::VertexFormats]) {
        return;
    }
    flags[Dirty::VertexFormats] = false;

    MICROPROFILE_SCOPE(OpenGL_VAO);

    // Use the vertex array as-is, assumes that the data is formatted correctly for OpenGL. Enables
    // the first 16 vertex attributes always, as we don't know which ones are actually used until
    // shader time. Note, Tegra technically supports 32, but we're capping this to 16 for now to
    // avoid OpenGL errors.
    // TODO(Subv): Analyze the shader to identify which attributes are actually used and don't
    // assume every shader uses them all.
    for (std::size_t index = 0; index < NumSupportedVertexAttributes; ++index) {
        if (!flags[Dirty::VertexFormat0 + index]) {
            continue;
        }
        flags[Dirty::VertexFormat0 + index] = false;

        const auto attrib = gpu.regs.vertex_attrib_format[index];
        const auto gl_index = static_cast<GLuint>(index);

        // Ignore invalid attributes.
        if (!attrib.IsValid()) {
            glDisableVertexAttribArray(gl_index);
            continue;
        }
        glEnableVertexAttribArray(gl_index);

        if (attrib.type == Maxwell::VertexAttribute::Type::SignedInt ||
            attrib.type == Maxwell::VertexAttribute::Type::UnsignedInt) {
            glVertexAttribIFormat(gl_index, attrib.ComponentCount(),
                                  MaxwellToGL::VertexType(attrib), attrib.offset);
        } else {
            glVertexAttribFormat(gl_index, attrib.ComponentCount(), MaxwellToGL::VertexType(attrib),
                                 attrib.IsNormalized() ? GL_TRUE : GL_FALSE, attrib.offset);
        }
        glVertexAttribBinding(gl_index, attrib.buffer);
    }
}

void RasterizerOpenGL::SetupVertexBuffer() {
    auto& gpu = system.GPU().Maxwell3D();
    auto& flags = gpu.dirty.flags;
    if (!flags[Dirty::VertexBuffers]) {
        return;
    }
    flags[Dirty::VertexBuffers] = false;

    MICROPROFILE_SCOPE(OpenGL_VB);

    // Upload all guest vertex arrays sequentially to our buffer
    const auto& regs = gpu.regs;
    for (std::size_t index = 0; index < Maxwell::NumVertexArrays; ++index) {
        if (!flags[Dirty::VertexBuffer0 + index]) {
            continue;
        }
        flags[Dirty::VertexBuffer0 + index] = false;

        const auto& vertex_array = regs.vertex_array[index];
        if (!vertex_array.IsEnabled()) {
            continue;
        }

        const GPUVAddr start = vertex_array.StartAddress();
        const GPUVAddr end = regs.vertex_array_limit[index].LimitAddress();

        ASSERT(end > start);
        const u64 size = end - start + 1;
        const auto [vertex_buffer, vertex_buffer_offset] = buffer_cache.UploadMemory(start, size);

        // Bind the vertex array to the buffer at the current offset.
        vertex_array_pushbuffer.SetVertexBuffer(static_cast<GLuint>(index), vertex_buffer,
                                                vertex_buffer_offset, vertex_array.stride);
    }
}

void RasterizerOpenGL::SetupVertexInstances() {
    auto& gpu = system.GPU().Maxwell3D();
    auto& flags = gpu.dirty.flags;
    if (!flags[Dirty::VertexInstances]) {
        return;
    }
    flags[Dirty::VertexInstances] = false;

    const auto& regs = gpu.regs;
    for (std::size_t index = 0; index < NumSupportedVertexAttributes; ++index) {
        if (!flags[Dirty::VertexInstance0 + index]) {
            continue;
        }
        flags[Dirty::VertexInstance0 + index] = false;

        const auto gl_index = static_cast<GLuint>(index);
        const bool instancing_enabled = regs.instanced_arrays.IsInstancingEnabled(gl_index);
        const GLuint divisor = instancing_enabled ? regs.vertex_array[index].divisor : 0;
        glVertexBindingDivisor(gl_index, divisor);
    }
}

GLintptr RasterizerOpenGL::SetupIndexBuffer() {
    MICROPROFILE_SCOPE(OpenGL_Index);
    const auto& regs = system.GPU().Maxwell3D().regs;
    const std::size_t size = CalculateIndexBufferSize();
    const auto [buffer, offset] = buffer_cache.UploadMemory(regs.index_array.IndexStart(), size);
    vertex_array_pushbuffer.SetIndexBuffer(buffer);
    return offset;
}

void RasterizerOpenGL::SetupShaders(GLenum primitive_mode) {
    MICROPROFILE_SCOPE(OpenGL_Shader);
    auto& gpu = system.GPU().Maxwell3D();
    u32 clip_distances = 0;

    for (std::size_t index = 0; index < Maxwell::MaxShaderProgram; ++index) {
        const auto& shader_config = gpu.regs.shader_config[index];
        const auto program{static_cast<Maxwell::ShaderProgram>(index)};

        // Skip stages that are not enabled
        if (!gpu.regs.IsShaderConfigEnabled(index)) {
            switch (program) {
            case Maxwell::ShaderProgram::Geometry:
                program_manager.UseGeometryShader(0);
                break;
            case Maxwell::ShaderProgram::Fragment:
                program_manager.UseFragmentShader(0);
                break;
            default:
                break;
            }
            continue;
        }

        // Currently this stages are not supported in the OpenGL backend.
        // Todo(Blinkhawk): Port tesselation shaders from Vulkan to OpenGL
        if (program == Maxwell::ShaderProgram::TesselationControl) {
            continue;
        } else if (program == Maxwell::ShaderProgram::TesselationEval) {
            continue;
        }

        Shader shader{shader_cache.GetStageProgram(program)};

        // Stage indices are 0 - 5
        const std::size_t stage = index == 0 ? 0 : index - 1;
        SetupDrawConstBuffers(stage, shader);
        SetupDrawGlobalMemory(stage, shader);
        SetupDrawTextures(stage, shader);
        SetupDrawImages(stage, shader);

        const GLuint program_handle = shader->GetHandle();
        switch (program) {
        case Maxwell::ShaderProgram::VertexA:
        case Maxwell::ShaderProgram::VertexB:
            program_manager.UseVertexShader(program_handle);
            break;
        case Maxwell::ShaderProgram::Geometry:
            program_manager.UseGeometryShader(program_handle);
            break;
        case Maxwell::ShaderProgram::Fragment:
            program_manager.UseFragmentShader(program_handle);
            break;
        default:
            UNIMPLEMENTED_MSG("Unimplemented shader index={}, enable={}, offset=0x{:08X}", index,
                              shader_config.enable.Value(), shader_config.offset);
        }

        // Workaround for Intel drivers.
        // When a clip distance is enabled but not set in the shader it crops parts of the screen
        // (sometimes it's half the screen, sometimes three quarters). To avoid this, enable the
        // clip distances only when it's written by a shader stage.
        clip_distances |= shader->GetEntries().clip_distances;

        // When VertexA is enabled, we have dual vertex shaders
        if (program == Maxwell::ShaderProgram::VertexA) {
            // VertexB was combined with VertexA, so we skip the VertexB iteration
            ++index;
        }
    }

    SyncClipEnabled(clip_distances);
    gpu.dirty.flags[Dirty::Shaders] = false;
}

std::size_t RasterizerOpenGL::CalculateVertexArraysSize() const {
    const auto& regs = system.GPU().Maxwell3D().regs;

    std::size_t size = 0;
    for (u32 index = 0; index < Maxwell::NumVertexArrays; ++index) {
        if (!regs.vertex_array[index].IsEnabled())
            continue;

        const GPUVAddr start = regs.vertex_array[index].StartAddress();
        const GPUVAddr end = regs.vertex_array_limit[index].LimitAddress();

        ASSERT(end > start);
        size += end - start + 1;
    }

    return size;
}

std::size_t RasterizerOpenGL::CalculateIndexBufferSize() const {
    const auto& regs = system.GPU().Maxwell3D().regs;

    return static_cast<std::size_t>(regs.index_array.count) *
           static_cast<std::size_t>(regs.index_array.FormatSizeInBytes());
}

void RasterizerOpenGL::LoadDiskResources(const std::atomic_bool& stop_loading,
                                         const VideoCore::DiskResourceLoadCallback& callback) {
    shader_cache.LoadDiskCache(stop_loading, callback);
}

void RasterizerOpenGL::SetupDirtyFlags() {
    state_tracker.Initialize();
}

void RasterizerOpenGL::ConfigureFramebuffers() {
    MICROPROFILE_SCOPE(OpenGL_Framebuffer);
    auto& gpu = system.GPU().Maxwell3D();
    if (!gpu.dirty.flags[VideoCommon::Dirty::RenderTargets]) {
        return;
    }
    gpu.dirty.flags[VideoCommon::Dirty::RenderTargets] = false;

    texture_cache.GuardRenderTargets(true);

    View depth_surface = texture_cache.GetDepthBufferSurface(true);

    const auto& regs = gpu.regs;
    UNIMPLEMENTED_IF(regs.rt_separate_frag_data == 0);

    // Bind the framebuffer surfaces
    FramebufferCacheKey key;
    const auto colors_count = static_cast<std::size_t>(regs.rt_control.count);
    for (std::size_t index = 0; index < colors_count; ++index) {
        View color_surface{texture_cache.GetColorBufferSurface(index, true)};
        if (!color_surface) {
            continue;
        }
        // Assume that a surface will be written to if it is used as a framebuffer, even
        // if the shader doesn't actually write to it.
        texture_cache.MarkColorBufferInUse(index);

        key.SetAttachment(index, regs.rt_control.GetMap(index));
        key.colors[index] = std::move(color_surface);
    }

    if (depth_surface) {
        // Assume that a surface will be written to if it is used as a framebuffer, even if
        // the shader doesn't actually write to it.
        texture_cache.MarkDepthBufferInUse();
        key.zeta = std::move(depth_surface);
    }

    texture_cache.GuardRenderTargets(false);

    glBindFramebuffer(GL_DRAW_FRAMEBUFFER, framebuffer_cache.GetFramebuffer(key));
}

void RasterizerOpenGL::ConfigureClearFramebuffer(bool using_color_fb, bool using_depth_fb,
                                                 bool using_stencil_fb) {
    auto& gpu = system.GPU().Maxwell3D();
    const auto& regs = gpu.regs;

    texture_cache.GuardRenderTargets(true);
    View color_surface;
    if (using_color_fb) {
        color_surface = texture_cache.GetColorBufferSurface(regs.clear_buffers.RT, false);
    }
    View depth_surface;
    if (using_depth_fb || using_stencil_fb) {
        depth_surface = texture_cache.GetDepthBufferSurface(false);
    }
    texture_cache.GuardRenderTargets(false);

    FramebufferCacheKey key;
    key.colors[0] = color_surface;
    key.zeta = depth_surface;

    state_tracker.NotifyFramebuffer();
    glBindFramebuffer(GL_DRAW_FRAMEBUFFER, framebuffer_cache.GetFramebuffer(key));
}

void RasterizerOpenGL::Clear() {
    const auto& gpu = system.GPU().Maxwell3D();
    if (!gpu.ShouldExecute()) {
        return;
    }

    const auto& regs = gpu.regs;
    bool use_color{};
    bool use_depth{};
    bool use_stencil{};

    if (regs.clear_buffers.R || regs.clear_buffers.G || regs.clear_buffers.B ||
        regs.clear_buffers.A) {
        use_color = true;
    }
    if (use_color) {
        state_tracker.NotifyColorMask0();
        glColorMaski(0, regs.clear_buffers.R != 0, regs.clear_buffers.G != 0,
                     regs.clear_buffers.B != 0, regs.clear_buffers.A != 0);

        // TODO(Rodrigo): Determine if clamping is used on clears
        SyncFragmentColorClampState();
        SyncFramebufferSRGB();
    }
    if (regs.clear_buffers.Z) {
        ASSERT_MSG(regs.zeta_enable != 0, "Tried to clear Z but buffer is not enabled!");
        use_depth = true;

        state_tracker.NotifyDepthMask();
        glDepthMask(GL_TRUE);
    }
    if (regs.clear_buffers.S) {
        ASSERT_MSG(regs.zeta_enable, "Tried to clear stencil but buffer is not enabled!");
        use_stencil = true;
    }

    if (!use_color && !use_depth && !use_stencil) {
        // No color surface nor depth/stencil surface are enabled
        return;
    }

    SyncRasterizeEnable();

    if (regs.clear_flags.scissor) {
        SyncScissorTest();
    } else {
        state_tracker.NotifyScissor0();
        glDisablei(GL_SCISSOR_TEST, 0);
    }

    UNIMPLEMENTED_IF(regs.clear_flags.viewport);

    ConfigureClearFramebuffer(use_color, use_depth, use_stencil);

    if (use_color) {
        glClearBufferfv(GL_COLOR, 0, regs.clear_color);
    }

    if (use_depth && use_stencil) {
        glClearBufferfi(GL_DEPTH_STENCIL, 0, regs.clear_depth, regs.clear_stencil);
    } else if (use_depth) {
        glClearBufferfv(GL_DEPTH, 0, &regs.clear_depth);
    } else if (use_stencil) {
        glClearBufferiv(GL_STENCIL, 0, &regs.clear_stencil);
    }

    ++num_queued_commands;
}

void RasterizerOpenGL::Draw(bool is_indexed, bool is_instanced) {
    MICROPROFILE_SCOPE(OpenGL_Drawing);
    auto& gpu = system.GPU().Maxwell3D();
    const auto& regs = gpu.regs;

    query_cache.UpdateCounters();

    SyncViewport();
    SyncRasterizeEnable();
    SyncPolygonModes();
    SyncColorMask();
    SyncFragmentColorClampState();
    SyncMultiSampleState();
    SyncDepthTestState();
    SyncDepthClamp();
    SyncStencilTestState();
    SyncBlendState();
    SyncLogicOpState();
    SyncCullMode();
    SyncPrimitiveRestart();
    SyncScissorTest();
    SyncTransformFeedback();
    SyncPointState();
    SyncPolygonOffset();
    SyncAlphaTest();
    SyncFramebufferSRGB();

    buffer_cache.Acquire();

    std::size_t buffer_size = CalculateVertexArraysSize();

    // Add space for index buffer
    if (is_indexed) {
        buffer_size = Common::AlignUp(buffer_size, 4) + CalculateIndexBufferSize();
    }

    // Uniform space for the 5 shader stages
    buffer_size = Common::AlignUp<std::size_t>(buffer_size, 4) +
                  (sizeof(GLShader::MaxwellUniformData) + device.GetUniformBufferAlignment()) *
                      Maxwell::MaxShaderStage;

    // Add space for at least 18 constant buffers
    buffer_size += Maxwell::MaxConstBuffers *
                   (Maxwell::MaxConstBufferSize + device.GetUniformBufferAlignment());

    // Prepare the vertex array.
    buffer_cache.Map(buffer_size);

    // Prepare vertex array format.
    SetupVertexFormat();
    vertex_array_pushbuffer.Setup();

    // Upload vertex and index data.
    SetupVertexBuffer();
    SetupVertexInstances();
    GLintptr index_buffer_offset;
    if (is_indexed) {
        index_buffer_offset = SetupIndexBuffer();
    }

    // Prepare packed bindings.
    bind_ubo_pushbuffer.Setup();
    bind_ssbo_pushbuffer.Setup();

    // Setup emulation uniform buffer.
    GLShader::MaxwellUniformData ubo;
    ubo.SetFromRegs(gpu);
    const auto [buffer, offset] =
        buffer_cache.UploadHostMemory(&ubo, sizeof(ubo), device.GetUniformBufferAlignment());
    bind_ubo_pushbuffer.Push(EmulationUniformBlockBinding, buffer, offset,
                             static_cast<GLsizeiptr>(sizeof(ubo)));

    // Setup shaders and their used resources.
    texture_cache.GuardSamplers(true);
    const GLenum primitive_mode = MaxwellToGL::PrimitiveTopology(gpu.regs.draw.topology);
    SetupShaders(primitive_mode);
    texture_cache.GuardSamplers(false);

    ConfigureFramebuffers();

    // Signal the buffer cache that we are not going to upload more things.
    const bool invalidate = buffer_cache.Unmap();

    // Now that we are no longer uploading data, we can safely bind the buffers to OpenGL.
    vertex_array_pushbuffer.Bind();
    bind_ubo_pushbuffer.Bind();
    bind_ssbo_pushbuffer.Bind();

    program_manager.BindGraphicsPipeline();

    if (texture_cache.TextureBarrier()) {
        glTextureBarrier();
    }

    ++num_queued_commands;

    const GLuint base_instance = static_cast<GLuint>(gpu.regs.vb_base_instance);
    const GLsizei num_instances =
        static_cast<GLsizei>(is_instanced ? gpu.mme_draw.instance_count : 1);
    if (is_indexed) {
        const GLint base_vertex = static_cast<GLint>(gpu.regs.vb_element_base);
        const GLsizei num_vertices = static_cast<GLsizei>(gpu.regs.index_array.count);
        const GLvoid* offset = reinterpret_cast<const GLvoid*>(index_buffer_offset);
        const GLenum format = MaxwellToGL::IndexFormat(gpu.regs.index_array.format);
        if (num_instances == 1 && base_instance == 0 && base_vertex == 0) {
            glDrawElements(primitive_mode, num_vertices, format, offset);
        } else if (num_instances == 1 && base_instance == 0) {
            glDrawElementsBaseVertex(primitive_mode, num_vertices, format, offset, base_vertex);
        } else if (base_vertex == 0 && base_instance == 0) {
            glDrawElementsInstanced(primitive_mode, num_vertices, format, offset, num_instances);
        } else if (base_vertex == 0) {
            glDrawElementsInstancedBaseInstance(primitive_mode, num_vertices, format, offset,
                                                num_instances, base_instance);
        } else if (base_instance == 0) {
            glDrawElementsInstancedBaseVertex(primitive_mode, num_vertices, format, offset,
                                              num_instances, base_vertex);
        } else {
            glDrawElementsInstancedBaseVertexBaseInstance(primitive_mode, num_vertices, format,
                                                          offset, num_instances, base_vertex,
                                                          base_instance);
        }
    } else {
        const GLint base_vertex = static_cast<GLint>(gpu.regs.vertex_buffer.first);
        const GLsizei num_vertices = static_cast<GLsizei>(gpu.regs.vertex_buffer.count);
        if (num_instances == 1 && base_instance == 0) {
            glDrawArrays(primitive_mode, base_vertex, num_vertices);
        } else if (base_instance == 0) {
            glDrawArraysInstanced(primitive_mode, base_vertex, num_vertices, num_instances);
        } else {
            glDrawArraysInstancedBaseInstance(primitive_mode, base_vertex, num_vertices,
                                              num_instances, base_instance);
        }
    }
}

void RasterizerOpenGL::DispatchCompute(GPUVAddr code_addr) {
    if (device.HasBrokenCompute()) {
        return;
    }

    buffer_cache.Acquire();

    auto kernel = shader_cache.GetComputeKernel(code_addr);
    SetupComputeTextures(kernel);
    SetupComputeImages(kernel);
<<<<<<< HEAD
    glUseProgramStages(program_manager.GetHandle(), GL_COMPUTE_SHADER_BIT, kernel->GetHandle());
=======

    const auto& launch_desc = system.GPU().KeplerCompute().launch_description;
    const ProgramVariant variant(launch_desc.block_dim_x, launch_desc.block_dim_y,
                                 launch_desc.block_dim_z, launch_desc.shared_alloc,
                                 launch_desc.local_pos_alloc);
    program_manager.BindComputeShader(kernel->GetHandle(variant));
>>>>>>> b30b1f74

    const std::size_t buffer_size =
        Tegra::Engines::KeplerCompute::NumConstBuffers *
        (Maxwell::MaxConstBufferSize + device.GetUniformBufferAlignment());
    buffer_cache.Map(buffer_size);

    bind_ubo_pushbuffer.Setup();
    bind_ssbo_pushbuffer.Setup();

    SetupComputeConstBuffers(kernel);
    SetupComputeGlobalMemory(kernel);

    buffer_cache.Unmap();

    bind_ubo_pushbuffer.Bind();
    bind_ssbo_pushbuffer.Bind();

    const auto& launch_desc = system.GPU().KeplerCompute().launch_description;
    glDispatchCompute(launch_desc.grid_dim_x, launch_desc.grid_dim_y, launch_desc.grid_dim_z);
    ++num_queued_commands;
}

void RasterizerOpenGL::ResetCounter(VideoCore::QueryType type) {
    query_cache.ResetCounter(type);
}

void RasterizerOpenGL::Query(GPUVAddr gpu_addr, VideoCore::QueryType type,
                             std::optional<u64> timestamp) {
    query_cache.Query(gpu_addr, type, timestamp);
}

void RasterizerOpenGL::FlushAll() {}

void RasterizerOpenGL::FlushRegion(CacheAddr addr, u64 size) {
    MICROPROFILE_SCOPE(OpenGL_CacheManagement);
    if (!addr || !size) {
        return;
    }
    texture_cache.FlushRegion(addr, size);
    buffer_cache.FlushRegion(addr, size);
    query_cache.FlushRegion(addr, size);
}

void RasterizerOpenGL::InvalidateRegion(CacheAddr addr, u64 size) {
    MICROPROFILE_SCOPE(OpenGL_CacheManagement);
    if (!addr || !size) {
        return;
    }
    texture_cache.InvalidateRegion(addr, size);
    shader_cache.InvalidateRegion(addr, size);
    buffer_cache.InvalidateRegion(addr, size);
    query_cache.InvalidateRegion(addr, size);
}

void RasterizerOpenGL::FlushAndInvalidateRegion(CacheAddr addr, u64 size) {
    if (Settings::values.use_accurate_gpu_emulation) {
        FlushRegion(addr, size);
    }
    InvalidateRegion(addr, size);
}

void RasterizerOpenGL::FlushCommands() {
    // Only flush when we have commands queued to OpenGL.
    if (num_queued_commands == 0) {
        return;
    }
    num_queued_commands = 0;
    glFlush();
}

void RasterizerOpenGL::TickFrame() {
    // Ticking a frame means that buffers will be swapped, calling glFlush implicitly.
    num_queued_commands = 0;

    buffer_cache.TickFrame();
}

bool RasterizerOpenGL::AccelerateSurfaceCopy(const Tegra::Engines::Fermi2D::Regs::Surface& src,
                                             const Tegra::Engines::Fermi2D::Regs::Surface& dst,
                                             const Tegra::Engines::Fermi2D::Config& copy_config) {
    MICROPROFILE_SCOPE(OpenGL_Blits);
    texture_cache.DoFermiCopy(src, dst, copy_config);
    return true;
}

bool RasterizerOpenGL::AccelerateDisplay(const Tegra::FramebufferConfig& config,
                                         VAddr framebuffer_addr, u32 pixel_stride) {
    if (!framebuffer_addr) {
        return {};
    }

    MICROPROFILE_SCOPE(OpenGL_CacheManagement);

    const auto surface{
        texture_cache.TryFindFramebufferSurface(system.Memory().GetPointer(framebuffer_addr))};
    if (!surface) {
        return {};
    }

    // Verify that the cached surface is the same size and format as the requested framebuffer
    const auto& params{surface->GetSurfaceParams()};
    const auto& pixel_format{
        VideoCore::Surface::PixelFormatFromGPUPixelFormat(config.pixel_format)};
    ASSERT_MSG(params.width == config.width, "Framebuffer width is different");
    ASSERT_MSG(params.height == config.height, "Framebuffer height is different");

    if (params.pixel_format != pixel_format) {
        LOG_DEBUG(Render_OpenGL, "Framebuffer pixel_format is different");
    }

    screen_info.display_texture = surface->GetTexture();
    screen_info.display_srgb = surface->GetSurfaceParams().srgb_conversion;

    return true;
}

void RasterizerOpenGL::SetupDrawConstBuffers(std::size_t stage_index, const Shader& shader) {
    MICROPROFILE_SCOPE(OpenGL_UBO);
    const auto& stages = system.GPU().Maxwell3D().state.shader_stages;
    const auto& shader_stage = stages[stage_index];

    u32 binding = device.GetBaseBindings(stage_index).uniform_buffer;
    for (const auto& entry : shader->GetEntries().const_buffers) {
        const auto& buffer = shader_stage.const_buffers[entry.GetIndex()];
        SetupConstBuffer(binding++, buffer, entry);
    }
}

void RasterizerOpenGL::SetupComputeConstBuffers(const Shader& kernel) {
    MICROPROFILE_SCOPE(OpenGL_UBO);
    const auto& launch_desc = system.GPU().KeplerCompute().launch_description;

    u32 binding = 0;
    for (const auto& entry : kernel->GetEntries().const_buffers) {
        const auto& config = launch_desc.const_buffer_config[entry.GetIndex()];
        const std::bitset<8> mask = launch_desc.const_buffer_enable_mask.Value();
        Tegra::Engines::ConstBufferInfo buffer;
        buffer.address = config.Address();
        buffer.size = config.size;
        buffer.enabled = mask[entry.GetIndex()];
        SetupConstBuffer(binding++, buffer, entry);
    }
}

void RasterizerOpenGL::SetupConstBuffer(u32 binding, const Tegra::Engines::ConstBufferInfo& buffer,
                                        const ConstBufferEntry& entry) {
    if (!buffer.enabled) {
        // Set values to zero to unbind buffers
        bind_ubo_pushbuffer.Push(binding, buffer_cache.GetEmptyBuffer(sizeof(float)), 0,
                                 sizeof(float));
        return;
    }

    // Align the actual size so it ends up being a multiple of vec4 to meet the OpenGL std140
    // UBO alignment requirements.
    const std::size_t size = Common::AlignUp(GetConstBufferSize(buffer, entry), sizeof(GLvec4));

    const auto alignment = device.GetUniformBufferAlignment();
    const auto [cbuf, offset] = buffer_cache.UploadMemory(buffer.address, size, alignment, false,
                                                          device.HasFastBufferSubData());
    bind_ubo_pushbuffer.Push(binding, cbuf, offset, size);
}

void RasterizerOpenGL::SetupDrawGlobalMemory(std::size_t stage_index, const Shader& shader) {
    auto& gpu{system.GPU()};
    auto& memory_manager{gpu.MemoryManager()};
    const auto cbufs{gpu.Maxwell3D().state.shader_stages[stage_index]};

    u32 binding = device.GetBaseBindings(stage_index).shader_storage_buffer;
    for (const auto& entry : shader->GetEntries().global_memory_entries) {
        const auto addr{cbufs.const_buffers[entry.GetCbufIndex()].address + entry.GetCbufOffset()};
        const auto gpu_addr{memory_manager.Read<u64>(addr)};
        const auto size{memory_manager.Read<u32>(addr + 8)};
        SetupGlobalMemory(binding++, entry, gpu_addr, size);
    }
}

void RasterizerOpenGL::SetupComputeGlobalMemory(const Shader& kernel) {
    auto& gpu{system.GPU()};
    auto& memory_manager{gpu.MemoryManager()};
    const auto cbufs{gpu.KeplerCompute().launch_description.const_buffer_config};

    u32 binding = 0;
    for (const auto& entry : kernel->GetEntries().global_memory_entries) {
        const auto addr{cbufs[entry.GetCbufIndex()].Address() + entry.GetCbufOffset()};
        const auto gpu_addr{memory_manager.Read<u64>(addr)};
        const auto size{memory_manager.Read<u32>(addr + 8)};
        SetupGlobalMemory(binding++, entry, gpu_addr, size);
    }
}

void RasterizerOpenGL::SetupGlobalMemory(u32 binding, const GlobalMemoryEntry& entry,
                                         GPUVAddr gpu_addr, std::size_t size) {
    const auto alignment{device.GetShaderStorageBufferAlignment()};
    const auto [ssbo, buffer_offset] =
        buffer_cache.UploadMemory(gpu_addr, size, alignment, entry.IsWritten());
    bind_ssbo_pushbuffer.Push(binding, ssbo, buffer_offset, static_cast<GLsizeiptr>(size));
}

void RasterizerOpenGL::SetupDrawTextures(std::size_t stage_index, const Shader& shader) {
    MICROPROFILE_SCOPE(OpenGL_Texture);
    const auto& maxwell3d = system.GPU().Maxwell3D();
    u32 binding = device.GetBaseBindings(stage_index).sampler;
    for (const auto& entry : shader->GetEntries().samplers) {
        const auto shader_type = static_cast<ShaderType>(stage_index);
        for (std::size_t i = 0; i < entry.Size(); ++i) {
            const auto texture = GetTextureInfo(maxwell3d, entry, shader_type, i);
            SetupTexture(binding++, texture, entry);
        }
    }
}

void RasterizerOpenGL::SetupComputeTextures(const Shader& kernel) {
    MICROPROFILE_SCOPE(OpenGL_Texture);
    const auto& compute = system.GPU().KeplerCompute();
    u32 binding = 0;
    for (const auto& entry : kernel->GetEntries().samplers) {
        for (std::size_t i = 0; i < entry.Size(); ++i) {
            const auto texture = GetTextureInfo(compute, entry, ShaderType::Compute, i);
            SetupTexture(binding++, texture, entry);
        }
    }
}

void RasterizerOpenGL::SetupTexture(u32 binding, const Tegra::Texture::FullTextureInfo& texture,
                                    const SamplerEntry& entry) {
    const auto view = texture_cache.GetTextureSurface(texture.tic, entry);
    if (!view) {
        // Can occur when texture addr is null or its memory is unmapped/invalid
        glBindSampler(binding, 0);
        glBindTextureUnit(binding, 0);
        return;
    }
    glBindTextureUnit(binding, view->GetTexture());

    if (view->GetSurfaceParams().IsBuffer()) {
        return;
    }
    // Apply swizzle to textures that are not buffers.
    view->ApplySwizzle(texture.tic.x_source, texture.tic.y_source, texture.tic.z_source,
                       texture.tic.w_source);

    glBindSampler(binding, sampler_cache.GetSampler(texture.tsc));
}

void RasterizerOpenGL::SetupDrawImages(std::size_t stage_index, const Shader& shader) {
    const auto& maxwell3d = system.GPU().Maxwell3D();
    u32 binding = device.GetBaseBindings(stage_index).image;
    for (const auto& entry : shader->GetEntries().images) {
        const auto shader_type = static_cast<Tegra::Engines::ShaderType>(stage_index);
        const auto tic = GetTextureInfo(maxwell3d, entry, shader_type).tic;
        SetupImage(binding++, tic, entry);
    }
}

void RasterizerOpenGL::SetupComputeImages(const Shader& shader) {
    const auto& compute = system.GPU().KeplerCompute();
    u32 binding = 0;
    for (const auto& entry : shader->GetEntries().images) {
        const auto tic = GetTextureInfo(compute, entry, Tegra::Engines::ShaderType::Compute).tic;
        SetupImage(binding++, tic, entry);
    }
}

void RasterizerOpenGL::SetupImage(u32 binding, const Tegra::Texture::TICEntry& tic,
                                  const ImageEntry& entry) {
    const auto view = texture_cache.GetImageSurface(tic, entry);
    if (!view) {
        glBindImageTexture(binding, 0, 0, GL_FALSE, 0, GL_READ_ONLY, GL_R8);
        return;
    }
    if (!tic.IsBuffer()) {
        view->ApplySwizzle(tic.x_source, tic.y_source, tic.z_source, tic.w_source);
    }
    if (entry.IsWritten()) {
        view->MarkAsModified(texture_cache.Tick());
    }
    glBindImageTexture(binding, view->GetTexture(), 0, GL_TRUE, 0, GL_READ_WRITE,
                       view->GetFormat());
}

void RasterizerOpenGL::SyncViewport() {
    auto& gpu = system.GPU().Maxwell3D();
    auto& flags = gpu.dirty.flags;
    const auto& regs = gpu.regs;

    const bool dirty_viewport = flags[Dirty::Viewports];
    if (dirty_viewport || flags[Dirty::ClipControl]) {
        flags[Dirty::ClipControl] = false;

        bool flip_y = false;
        if (regs.viewport_transform[0].scale_y < 0.0) {
            flip_y = !flip_y;
        }
        if (regs.screen_y_control.y_negate != 0) {
            flip_y = !flip_y;
        }
        glClipControl(flip_y ? GL_UPPER_LEFT : GL_LOWER_LEFT,
                      regs.depth_mode == Maxwell::DepthMode::ZeroToOne ? GL_ZERO_TO_ONE
                                                                       : GL_NEGATIVE_ONE_TO_ONE);
    }

    if (dirty_viewport) {
        flags[Dirty::Viewports] = false;

        const bool force = flags[Dirty::ViewportTransform];
        flags[Dirty::ViewportTransform] = false;

        for (std::size_t i = 0; i < Maxwell::NumViewports; ++i) {
            if (!force && !flags[Dirty::Viewport0 + i]) {
                continue;
            }
            flags[Dirty::Viewport0 + i] = false;

            const Common::Rectangle<f32> rect{regs.viewport_transform[i].GetRect()};
            glViewportIndexedf(static_cast<GLuint>(i), rect.left, rect.bottom, rect.GetWidth(),
                               rect.GetHeight());

            const auto& src = regs.viewports[i];
            glDepthRangeIndexed(static_cast<GLuint>(i), static_cast<GLdouble>(src.depth_range_near),
                                static_cast<GLdouble>(src.depth_range_far));
        }
    }
}

void RasterizerOpenGL::SyncDepthClamp() {
    auto& gpu = system.GPU().Maxwell3D();
    auto& flags = gpu.dirty.flags;
    if (!flags[Dirty::DepthClampEnabled]) {
        return;
    }
    flags[Dirty::DepthClampEnabled] = false;

    const auto& state = gpu.regs.view_volume_clip_control;
    UNIMPLEMENTED_IF_MSG(state.depth_clamp_far != state.depth_clamp_near,
                         "Unimplemented depth clamp separation!");

    oglEnable(GL_DEPTH_CLAMP, state.depth_clamp_far || state.depth_clamp_near);
}

void RasterizerOpenGL::SyncClipEnabled(u32 clip_mask) {
    auto& gpu = system.GPU().Maxwell3D();
    auto& flags = gpu.dirty.flags;
    if (!flags[Dirty::ClipDistances] && !flags[Dirty::Shaders]) {
        return;
    }
    flags[Dirty::ClipDistances] = false;

    clip_mask &= gpu.regs.clip_distance_enabled;
    if (clip_mask == last_clip_distance_mask) {
        return;
    }
    last_clip_distance_mask = clip_mask;

    for (std::size_t i = 0; i < Maxwell::Regs::NumClipDistances; ++i) {
        oglEnable(static_cast<GLenum>(GL_CLIP_DISTANCE0 + i), (clip_mask >> i) & 1);
    }
}

void RasterizerOpenGL::SyncClipCoef() {
    UNIMPLEMENTED();
}

void RasterizerOpenGL::SyncCullMode() {
    auto& gpu = system.GPU().Maxwell3D();
    auto& flags = gpu.dirty.flags;
    const auto& regs = gpu.regs;

    if (flags[Dirty::CullTest]) {
        flags[Dirty::CullTest] = false;

        if (regs.cull_test_enabled) {
            glEnable(GL_CULL_FACE);
            glCullFace(MaxwellToGL::CullFace(regs.cull_face));
        } else {
            glDisable(GL_CULL_FACE);
        }
    }

    if (flags[Dirty::FrontFace]) {
        flags[Dirty::FrontFace] = false;
        glFrontFace(MaxwellToGL::FrontFace(regs.front_face));
    }
}

void RasterizerOpenGL::SyncPrimitiveRestart() {
    auto& gpu = system.GPU().Maxwell3D();
    auto& flags = gpu.dirty.flags;
    if (!flags[Dirty::PrimitiveRestart]) {
        return;
    }
    flags[Dirty::PrimitiveRestart] = false;

    if (gpu.regs.primitive_restart.enabled) {
        glEnable(GL_PRIMITIVE_RESTART);
        glPrimitiveRestartIndex(gpu.regs.primitive_restart.index);
    } else {
        glDisable(GL_PRIMITIVE_RESTART);
    }
}

void RasterizerOpenGL::SyncDepthTestState() {
    auto& gpu = system.GPU().Maxwell3D();
    auto& flags = gpu.dirty.flags;

    const auto& regs = gpu.regs;
    if (flags[Dirty::DepthMask]) {
        flags[Dirty::DepthMask] = false;
        glDepthMask(regs.depth_write_enabled ? GL_TRUE : GL_FALSE);
    }

    if (flags[Dirty::DepthTest]) {
        flags[Dirty::DepthTest] = false;
        if (regs.depth_test_enable) {
            glEnable(GL_DEPTH_TEST);
            glDepthFunc(MaxwellToGL::ComparisonOp(regs.depth_test_func));
        } else {
            glDisable(GL_DEPTH_TEST);
        }
    }
}

void RasterizerOpenGL::SyncStencilTestState() {
    auto& gpu = system.GPU().Maxwell3D();
    auto& flags = gpu.dirty.flags;
    if (!flags[Dirty::StencilTest]) {
        return;
    }
    flags[Dirty::StencilTest] = false;

    const auto& regs = gpu.regs;
    if (!regs.stencil_enable) {
        glDisable(GL_STENCIL_TEST);
        return;
    }

    glEnable(GL_STENCIL_TEST);
    glStencilFuncSeparate(GL_FRONT, MaxwellToGL::ComparisonOp(regs.stencil_front_func_func),
                          regs.stencil_front_func_ref, regs.stencil_front_func_mask);
    glStencilOpSeparate(GL_FRONT, MaxwellToGL::StencilOp(regs.stencil_front_op_fail),
                        MaxwellToGL::StencilOp(regs.stencil_front_op_zfail),
                        MaxwellToGL::StencilOp(regs.stencil_front_op_zpass));
    glStencilMaskSeparate(GL_FRONT, regs.stencil_front_mask);

    if (regs.stencil_two_side_enable) {
        glStencilFuncSeparate(GL_BACK, MaxwellToGL::ComparisonOp(regs.stencil_back_func_func),
                              regs.stencil_back_func_ref, regs.stencil_back_func_mask);
        glStencilOpSeparate(GL_BACK, MaxwellToGL::StencilOp(regs.stencil_back_op_fail),
                            MaxwellToGL::StencilOp(regs.stencil_back_op_zfail),
                            MaxwellToGL::StencilOp(regs.stencil_back_op_zpass));
        glStencilMaskSeparate(GL_BACK, regs.stencil_back_mask);
    } else {
        glStencilFuncSeparate(GL_BACK, GL_ALWAYS, 0, 0xFFFFFFFF);
        glStencilOpSeparate(GL_BACK, GL_KEEP, GL_KEEP, GL_KEEP);
        glStencilMaskSeparate(GL_BACK, 0xFFFFFFFF);
    }
}

void RasterizerOpenGL::SyncRasterizeEnable() {
    auto& gpu = system.GPU().Maxwell3D();
    auto& flags = gpu.dirty.flags;
    if (!flags[Dirty::RasterizeEnable]) {
        return;
    }
    flags[Dirty::RasterizeEnable] = false;

    oglEnable(GL_RASTERIZER_DISCARD, gpu.regs.rasterize_enable == 0);
}

void RasterizerOpenGL::SyncPolygonModes() {
    auto& gpu = system.GPU().Maxwell3D();
    auto& flags = gpu.dirty.flags;
    if (!flags[Dirty::PolygonModes]) {
        return;
    }
    flags[Dirty::PolygonModes] = false;

    if (gpu.regs.fill_rectangle) {
        if (!GLAD_GL_NV_fill_rectangle) {
            LOG_ERROR(Render_OpenGL, "GL_NV_fill_rectangle used and not supported");
            glPolygonMode(GL_FRONT_AND_BACK, GL_FILL);
            return;
        }

        flags[Dirty::PolygonModeFront] = true;
        flags[Dirty::PolygonModeBack] = true;
        glPolygonMode(GL_FRONT_AND_BACK, GL_FILL_RECTANGLE_NV);
        return;
    }

    if (gpu.regs.polygon_mode_front == gpu.regs.polygon_mode_back) {
        flags[Dirty::PolygonModeFront] = false;
        flags[Dirty::PolygonModeBack] = false;
        glPolygonMode(GL_FRONT_AND_BACK, MaxwellToGL::PolygonMode(gpu.regs.polygon_mode_front));
        return;
    }

    if (flags[Dirty::PolygonModeFront]) {
        flags[Dirty::PolygonModeFront] = false;
        glPolygonMode(GL_FRONT, MaxwellToGL::PolygonMode(gpu.regs.polygon_mode_front));
    }

    if (flags[Dirty::PolygonModeBack]) {
        flags[Dirty::PolygonModeBack] = false;
        glPolygonMode(GL_BACK, MaxwellToGL::PolygonMode(gpu.regs.polygon_mode_back));
    }
}

void RasterizerOpenGL::SyncColorMask() {
    auto& gpu = system.GPU().Maxwell3D();
    auto& flags = gpu.dirty.flags;
    if (!flags[Dirty::ColorMasks]) {
        return;
    }
    flags[Dirty::ColorMasks] = false;

    const bool force = flags[Dirty::ColorMaskCommon];
    flags[Dirty::ColorMaskCommon] = false;

    const auto& regs = gpu.regs;
    if (regs.color_mask_common) {
        if (!force && !flags[Dirty::ColorMask0]) {
            return;
        }
        flags[Dirty::ColorMask0] = false;

        auto& mask = regs.color_mask[0];
        glColorMask(mask.R != 0, mask.B != 0, mask.G != 0, mask.A != 0);
        return;
    }

    // Path without color_mask_common set
    for (std::size_t i = 0; i < Maxwell::NumRenderTargets; ++i) {
        if (!force && !flags[Dirty::ColorMask0 + i]) {
            continue;
        }
        flags[Dirty::ColorMask0 + i] = false;

        const auto& mask = regs.color_mask[i];
        glColorMaski(static_cast<GLuint>(i), mask.R != 0, mask.G != 0, mask.B != 0, mask.A != 0);
    }
}

void RasterizerOpenGL::SyncMultiSampleState() {
    auto& gpu = system.GPU().Maxwell3D();
    auto& flags = gpu.dirty.flags;
    if (!flags[Dirty::MultisampleControl]) {
        return;
    }
    flags[Dirty::MultisampleControl] = false;

    const auto& regs = system.GPU().Maxwell3D().regs;
    oglEnable(GL_SAMPLE_ALPHA_TO_COVERAGE, regs.multisample_control.alpha_to_coverage);
    oglEnable(GL_SAMPLE_ALPHA_TO_ONE, regs.multisample_control.alpha_to_one);
}

void RasterizerOpenGL::SyncFragmentColorClampState() {
    auto& gpu = system.GPU().Maxwell3D();
    auto& flags = gpu.dirty.flags;
    if (!flags[Dirty::FragmentClampColor]) {
        return;
    }
    flags[Dirty::FragmentClampColor] = false;

    glClampColor(GL_CLAMP_FRAGMENT_COLOR, gpu.regs.frag_color_clamp ? GL_TRUE : GL_FALSE);
}

void RasterizerOpenGL::SyncBlendState() {
    auto& gpu = system.GPU().Maxwell3D();
    auto& flags = gpu.dirty.flags;
    const auto& regs = gpu.regs;

    if (flags[Dirty::BlendColor]) {
        flags[Dirty::BlendColor] = false;
        glBlendColor(regs.blend_color.r, regs.blend_color.g, regs.blend_color.b,
                     regs.blend_color.a);
    }

    // TODO(Rodrigo): Revisit blending, there are several registers we are not reading

    if (!flags[Dirty::BlendStates]) {
        return;
    }
    flags[Dirty::BlendStates] = false;

    if (!regs.independent_blend_enable) {
        if (!regs.blend.enable[0]) {
            glDisable(GL_BLEND);
            return;
        }
        glEnable(GL_BLEND);
        glBlendFuncSeparate(MaxwellToGL::BlendFunc(regs.blend.factor_source_rgb),
                            MaxwellToGL::BlendFunc(regs.blend.factor_dest_rgb),
                            MaxwellToGL::BlendFunc(regs.blend.factor_source_a),
                            MaxwellToGL::BlendFunc(regs.blend.factor_dest_a));
        glBlendEquationSeparate(MaxwellToGL::BlendEquation(regs.blend.equation_rgb),
                                MaxwellToGL::BlendEquation(regs.blend.equation_a));
        return;
    }

    const bool force = flags[Dirty::BlendIndependentEnabled];
    flags[Dirty::BlendIndependentEnabled] = false;

    for (std::size_t i = 0; i < Maxwell::NumRenderTargets; ++i) {
        if (!force && !flags[Dirty::BlendState0 + i]) {
            continue;
        }
        flags[Dirty::BlendState0 + i] = false;

        if (!regs.blend.enable[i]) {
            glDisablei(GL_BLEND, static_cast<GLuint>(i));
            continue;
        }
        glEnablei(GL_BLEND, static_cast<GLuint>(i));

        const auto& src = regs.independent_blend[i];
        glBlendFuncSeparatei(static_cast<GLuint>(i), MaxwellToGL::BlendFunc(src.factor_source_rgb),
                             MaxwellToGL::BlendFunc(src.factor_dest_rgb),
                             MaxwellToGL::BlendFunc(src.factor_source_a),
                             MaxwellToGL::BlendFunc(src.factor_dest_a));
        glBlendEquationSeparatei(static_cast<GLuint>(i),
                                 MaxwellToGL::BlendEquation(src.equation_rgb),
                                 MaxwellToGL::BlendEquation(src.equation_a));
    }
}

void RasterizerOpenGL::SyncLogicOpState() {
    auto& gpu = system.GPU().Maxwell3D();
    auto& flags = gpu.dirty.flags;
    if (!flags[Dirty::LogicOp]) {
        return;
    }
    flags[Dirty::LogicOp] = false;

    const auto& regs = gpu.regs;
    if (regs.logic_op.enable) {
        glEnable(GL_COLOR_LOGIC_OP);
        glLogicOp(MaxwellToGL::LogicOp(regs.logic_op.operation));
    } else {
        glDisable(GL_COLOR_LOGIC_OP);
    }
}

void RasterizerOpenGL::SyncScissorTest() {
    auto& gpu = system.GPU().Maxwell3D();
    auto& flags = gpu.dirty.flags;
    if (!flags[Dirty::Scissors]) {
        return;
    }
    flags[Dirty::Scissors] = false;

    const auto& regs = gpu.regs;
    for (std::size_t index = 0; index < Maxwell::NumViewports; ++index) {
        if (!flags[Dirty::Scissor0 + index]) {
            continue;
        }
        flags[Dirty::Scissor0 + index] = false;

        const auto& src = regs.scissor_test[index];
        if (src.enable) {
            glEnablei(GL_SCISSOR_TEST, static_cast<GLuint>(index));
            glScissorIndexed(static_cast<GLuint>(index), src.min_x, src.min_y,
                             src.max_x - src.min_x, src.max_y - src.min_y);
        } else {
            glDisablei(GL_SCISSOR_TEST, static_cast<GLuint>(index));
        }
    }
}

void RasterizerOpenGL::SyncTransformFeedback() {
    const auto& regs = system.GPU().Maxwell3D().regs;
    UNIMPLEMENTED_IF_MSG(regs.tfb_enabled != 0, "Transform feedbacks are not implemented");
}

void RasterizerOpenGL::SyncPointState() {
    auto& gpu = system.GPU().Maxwell3D();
    auto& flags = gpu.dirty.flags;
    if (!flags[Dirty::PointSize]) {
        return;
    }
    flags[Dirty::PointSize] = false;

    oglEnable(GL_POINT_SPRITE, gpu.regs.point_sprite_enable);

    if (gpu.regs.vp_point_size.enable) {
        // By definition of GL_POINT_SIZE, it only matters if GL_PROGRAM_POINT_SIZE is disabled.
        glEnable(GL_PROGRAM_POINT_SIZE);
        return;
    }

    // Limit the point size to 1 since nouveau sometimes sets a point size of 0 (and that's invalid
    // in OpenGL).
    glPointSize(std::max(1.0f, gpu.regs.point_size));
    glDisable(GL_PROGRAM_POINT_SIZE);
}

void RasterizerOpenGL::SyncPolygonOffset() {
    auto& gpu = system.GPU().Maxwell3D();
    auto& flags = gpu.dirty.flags;
    if (!flags[Dirty::PolygonOffset]) {
        return;
    }
    flags[Dirty::PolygonOffset] = false;

    const auto& regs = gpu.regs;
    oglEnable(GL_POLYGON_OFFSET_FILL, regs.polygon_offset_fill_enable);
    oglEnable(GL_POLYGON_OFFSET_LINE, regs.polygon_offset_line_enable);
    oglEnable(GL_POLYGON_OFFSET_POINT, regs.polygon_offset_point_enable);

    if (regs.polygon_offset_fill_enable || regs.polygon_offset_line_enable ||
        regs.polygon_offset_point_enable) {
        // Hardware divides polygon offset units by two
        glPolygonOffsetClamp(regs.polygon_offset_factor, regs.polygon_offset_units / 2.0f,
                             regs.polygon_offset_clamp);
    }
}

void RasterizerOpenGL::SyncAlphaTest() {
    auto& gpu = system.GPU().Maxwell3D();
    auto& flags = gpu.dirty.flags;
    if (!flags[Dirty::AlphaTest]) {
        return;
    }
    flags[Dirty::AlphaTest] = false;

    const auto& regs = gpu.regs;
    if (regs.alpha_test_enabled && regs.rt_control.count > 1) {
        LOG_WARNING(Render_OpenGL, "Alpha testing with more than one render target is not tested");
    }

    if (regs.alpha_test_enabled) {
        glEnable(GL_ALPHA_TEST);
        glAlphaFunc(MaxwellToGL::ComparisonOp(regs.alpha_test_func), regs.alpha_test_ref);
    } else {
        glDisable(GL_ALPHA_TEST);
    }
}

void RasterizerOpenGL::SyncFramebufferSRGB() {
    auto& gpu = system.GPU().Maxwell3D();
    auto& flags = gpu.dirty.flags;
    if (!flags[Dirty::FramebufferSRGB]) {
        return;
    }
    flags[Dirty::FramebufferSRGB] = false;

    oglEnable(GL_FRAMEBUFFER_SRGB, gpu.regs.framebuffer_srgb);
}

} // namespace OpenGL<|MERGE_RESOLUTION|>--- conflicted
+++ resolved
@@ -620,16 +620,7 @@
     auto kernel = shader_cache.GetComputeKernel(code_addr);
     SetupComputeTextures(kernel);
     SetupComputeImages(kernel);
-<<<<<<< HEAD
-    glUseProgramStages(program_manager.GetHandle(), GL_COMPUTE_SHADER_BIT, kernel->GetHandle());
-=======
-
-    const auto& launch_desc = system.GPU().KeplerCompute().launch_description;
-    const ProgramVariant variant(launch_desc.block_dim_x, launch_desc.block_dim_y,
-                                 launch_desc.block_dim_z, launch_desc.shared_alloc,
-                                 launch_desc.local_pos_alloc);
-    program_manager.BindComputeShader(kernel->GetHandle(variant));
->>>>>>> b30b1f74
+    program_manager.BindComputeShader(kernel->GetHandle());
 
     const std::size_t buffer_size =
         Tegra::Engines::KeplerCompute::NumConstBuffers *
