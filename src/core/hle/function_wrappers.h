--- conflicted
+++ resolved
@@ -8,96 +8,7 @@
 #include "core/mem_map.h"
 #include "core/hle/hle.h"
 
-<<<<<<< HEAD
-// For easy parameter parsing and return value processing.
-
-//32bit wrappers
-template<void func()> void WrapV_V() {
-    func();
-}
-
-template<u32 func()> void WrapU_V() {
-    RETURN(func());
-}
-
-template<int func(void *, const char *)> void WrapI_VC() {
-    u32 retval = func(Memory::GetPointer(PARAM(0)), Memory::GetCharPointer(PARAM(1)));
-    RETURN(retval);
-}
-
-template<u32 func(int, void *, int)> void WrapU_IVI() {
-    u32 retval = func(PARAM(0), Memory::GetPointer(PARAM(1)), PARAM(2));
-    RETURN(retval);
-}
-
-template<int func(const char *, int, int, u32)> void WrapI_CIIU() {
-    u32 retval = func(Memory::GetCharPointer(PARAM(0)), PARAM(1), PARAM(2), PARAM(3));
-    RETURN(retval);
-}
-
-template<int func(int, const char *, u32, void *, void *, u32, int)> void WrapI_ICUVVUI() {
-    u32 retval = func(PARAM(0), Memory::GetCharPointer(PARAM(1)), PARAM(2), Memory::GetPointer(PARAM(3)),Memory::GetPointer(PARAM(4)), PARAM(5), PARAM(6) );
-    RETURN(retval);
-}
-
-// Hm, do so many params get passed in registers?
-template<int func(const char *, int, const char *, int, int, int, int, int)> void WrapI_CICIIIII() {
-    u32 retval = func(Memory::GetCharPointer(PARAM(0)), PARAM(1), Memory::GetCharPointer(PARAM(2)),
-        PARAM(3), PARAM(4), PARAM(5), PARAM(6), PARAM(7));
-    RETURN(retval);
-}
-
-// Hm, do so many params get passed in registers?
-template<int func(const char *, int, int, int, int, int, int)> void WrapI_CIIIIII() {
-    u32 retval = func(Memory::GetCharPointer(PARAM(0)), PARAM(1), PARAM(2),
-        PARAM(3), PARAM(4), PARAM(5), PARAM(6));
-    RETURN(retval);
-}
-
-// Hm, do so many params get passed in registers?
-template<int func(int, int, int, int, int, int, u32)> void WrapI_IIIIIIU() {
-    u32 retval = func(PARAM(0), PARAM(1), PARAM(2), PARAM(3), PARAM(4), PARAM(5), PARAM(6));
-    RETURN(retval);
-}
-
-// Hm, do so many params get passed in registers?
-template<int func(int, int, int, int, int, int, int, int, u32)> void WrapI_IIIIIIIIU() {
-    u32 retval = func(PARAM(0), PARAM(1), PARAM(2), PARAM(3), PARAM(4), PARAM(5), PARAM(6), PARAM(7), PARAM(8));
-    RETURN(retval);
-}
-
-template<u32 func(int, void *)> void WrapU_IV() {
-    u32 retval = func(PARAM(0), Memory::GetPointer(PARAM(1)));
-    RETURN(retval);
-}
-
-template<u32 func(u32)> void WrapU_U() {
-    u32 retval = func(PARAM(0));
-    RETURN(retval);
-}
-
-template<u32 func(u32, int)> void WrapU_UI() {
-    u32 retval = func(PARAM(0), PARAM(1));
-    RETURN(retval);
-}
-
-template<int func(u32)> void WrapI_U() {
-    int retval = func(PARAM(0));
-    RETURN(retval);
-}
-
-template<int func(u32, int)> void WrapI_UI() {
-    int retval = func(PARAM(0), PARAM(1));
-    RETURN(retval);
-}
-
-template<int func(u32, int, int, u32)> void WrapI_UIIU() {
-    int retval = func(PARAM(0), PARAM(1), PARAM(2), PARAM(3));
-    RETURN(retval);
-}
-=======
 namespace HLE {
->>>>>>> b45a38f5
 
 #define PARAM(n)    Core::g_app_core->GetReg(n)
 #define RETURN(n)   Core::g_app_core->SetReg(0, n)
@@ -105,18 +16,12 @@
 ////////////////////////////////////////////////////////////////////////////////////////////////////
 // Function wrappers that return type s32
 
-<<<<<<< HEAD
-template<int func(u32, u32, u32)> void WrapI_UUU() {
-    int retval = func(PARAM(0), PARAM(1), PARAM(2));
-    RETURN(retval);
-=======
 template<s32 func(u32, u32, u32, u32)> void Wrap() {
     RETURN(func(PARAM(0), PARAM(1), PARAM(2), PARAM(3)));
 }
 
 template<s32 func(u32, u32, u32, u32, u32)> void Wrap() {
     RETURN(func(PARAM(0), PARAM(1), PARAM(2), PARAM(3), PARAM(4)));
->>>>>>> b45a38f5
 }
 
 template<s32 func(u32*, u32, u32, u32, u32, u32)> void Wrap(){
