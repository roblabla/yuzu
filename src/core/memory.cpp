// Copyright 2015 Citra Emulator Project
// Licensed under GPLv2 or any later version
// Refer to the license.txt file included.

#include <array>
#include <cstring>
#include "audio_core/audio_core.h"
#include "common/assert.h"
#include "common/common_types.h"
#include "common/logging/log.h"
#include "common/swap.h"
#include "core/arm/arm_interface.h"
#include "core/core.h"
#include "core/hle/kernel/memory.h"
#include "core/hle/kernel/process.h"
#include "core/hle/lock.h"
#include "core/memory.h"
#include "core/memory_setup.h"
#include "video_core/renderer_base.h"
#include "video_core/video_core.h"

namespace Memory {

<<<<<<< HEAD
enum class PageType {
    /// Page is unmapped and should cause an access error.
    Unmapped,
    /// Page is mapped to regular memory. This is the only type you can get pointers to.
    Memory,
    /// Page is mapped to regular memory, but also needs to check for rasterizer cache flushing and
    /// invalidation
    RasterizerCachedMemory,
    /// Page is mapped to a I/O region. Writing and reading to this page is handled by functions.
    Special,
    /// Page is mapped to a I/O region, but also needs to check for rasterizer cache flushing and
    /// invalidation
    RasterizerCachedSpecial,
};

struct SpecialRegion {
    VAddr base;
    u64 size;
    MMIORegionPointer handler;
};

/**
 * A (reasonably) fast way of allowing switchable and remappable process address spaces. It loosely
 * mimics the way a real CPU page table works, but instead is optimized for minimal decoding and
 * fetching requirements when accessing. In the usual case of an access to regular memory, it only
 * requires an indexed fetch and a check for NULL.
 */
struct PageTable {
    /**
     * Array of memory pointers backing each page. An entry can only be non-null if the
     * corresponding entry in the `attributes` array is of type `Memory`.
     */
    std::map<u64, u8*> pointers;

    /**
     * Contains MMIO handlers that back memory regions whose entries in the `attribute` array is of
     * type `Special`.
     */
    std::vector<SpecialRegion> special_regions;

    /**
     * Array of fine grained page attributes. If it is set to any value other than `Memory`, then
     * the corresponding entry in `pointers` MUST be set to null.
     */
    std::map<u64, PageType> attributes;

    /**
     * Indicates the number of externally cached resources touching a page that should be
     * flushed before the memory is accessed
     */
    std::map<u64, u8> cached_res_count;
};

/// Singular page table used for the singleton process
static PageTable main_page_table;
/// Currently active page table
static PageTable* current_page_table = &main_page_table;

//std::array<u8*, PAGE_TABLE_NUM_ENTRIES>* GetCurrentPageTablePointers() {
//    return &current_page_table->pointers;
//}

static void MapPages(u64 base, u64 size, u8* memory, PageType type) {
=======
static std::array<u8, Memory::VRAM_SIZE> vram;
static std::array<u8, Memory::N3DS_EXTRA_RAM_SIZE> n3ds_extra_ram;

static PageTable* current_page_table = nullptr;

void SetCurrentPageTable(PageTable* page_table) {
    current_page_table = page_table;
    if (Core::System::GetInstance().IsPoweredOn()) {
        Core::CPU().PageTableChanged();
    }
}

PageTable* GetCurrentPageTable() {
    return current_page_table;
}

static void MapPages(PageTable& page_table, u32 base, u32 size, u8* memory, PageType type) {
>>>>>>> d15e15bd
    LOG_DEBUG(HW_Memory, "Mapping %p onto %08X-%08X", memory, base * PAGE_SIZE,
              (base + size) * PAGE_SIZE);

    RasterizerFlushVirtualRegion(base << PAGE_BITS, size * PAGE_SIZE,
                                 FlushMode::FlushAndInvalidate);

    u64 end = base + size;
    while (base != end) {
        ASSERT_MSG(base < PAGE_TABLE_NUM_ENTRIES, "out of range mapping at %08X", base);

        page_table.attributes[base] = type;
        page_table.pointers[base] = memory;
        page_table.cached_res_count[base] = 0;

        base += 1;
        if (memory != nullptr)
            memory += PAGE_SIZE;
    }
}

<<<<<<< HEAD
void InitMemoryMap() {
    //main_page_table.pointers.fill(nullptr);
    //main_page_table.attributes.fill(PageType::Unmapped);
    //main_page_table.cached_res_count.fill(0);
}

void MapMemoryRegion(VAddr base, u64 size, u8* target) {
=======
void MapMemoryRegion(PageTable& page_table, VAddr base, u32 size, u8* target) {
>>>>>>> d15e15bd
    ASSERT_MSG((size & PAGE_MASK) == 0, "non-page aligned size: %08X", size);
    ASSERT_MSG((base & PAGE_MASK) == 0, "non-page aligned base: %08X", base);
    MapPages(page_table, base / PAGE_SIZE, size / PAGE_SIZE, target, PageType::Memory);
}

<<<<<<< HEAD
void MapIoRegion(VAddr base, u64 size, MMIORegionPointer mmio_handler) {
=======
void MapIoRegion(PageTable& page_table, VAddr base, u32 size, MMIORegionPointer mmio_handler) {
>>>>>>> d15e15bd
    ASSERT_MSG((size & PAGE_MASK) == 0, "non-page aligned size: %08X", size);
    ASSERT_MSG((base & PAGE_MASK) == 0, "non-page aligned base: %08X", base);
    MapPages(page_table, base / PAGE_SIZE, size / PAGE_SIZE, nullptr, PageType::Special);

    page_table.special_regions.emplace_back(SpecialRegion{base, size, mmio_handler});
}

<<<<<<< HEAD
void UnmapRegion(VAddr base, u64 size) {
=======
void UnmapRegion(PageTable& page_table, VAddr base, u32 size) {
>>>>>>> d15e15bd
    ASSERT_MSG((size & PAGE_MASK) == 0, "non-page aligned size: %08X", size);
    ASSERT_MSG((base & PAGE_MASK) == 0, "non-page aligned base: %08X", base);
    MapPages(page_table, base / PAGE_SIZE, size / PAGE_SIZE, nullptr, PageType::Unmapped);
}

/**
 * Gets a pointer to the exact memory at the virtual address (i.e. not page aligned)
 * using a VMA from the current process
 */
static u8* GetPointerFromVMA(const Kernel::Process& process, VAddr vaddr) {
    u8* direct_pointer = nullptr;

    auto& vm_manager = process.vm_manager;

    auto it = vm_manager.FindVMA(vaddr);
    ASSERT(it != vm_manager.vma_map.end());

    auto& vma = it->second;
    switch (vma.type) {
    case Kernel::VMAType::AllocatedMemoryBlock:
        direct_pointer = vma.backing_block->data() + vma.offset;
        break;
    case Kernel::VMAType::BackingMemory:
        direct_pointer = vma.backing_memory;
        break;
    case Kernel::VMAType::Free:
        return nullptr;
    default:
        UNREACHABLE();
    }

    return direct_pointer + (vaddr - vma.base);
}

/**
 * Gets a pointer to the exact memory at the virtual address (i.e. not page aligned)
 * using a VMA from the current process.
 */
static u8* GetPointerFromVMA(VAddr vaddr) {
    return GetPointerFromVMA(*Kernel::g_current_process, vaddr);
}

/**
 * This function should only be called for virtual addreses with attribute `PageType::Special`.
 */
static MMIORegionPointer GetMMIOHandler(const PageTable& page_table, VAddr vaddr) {
    for (const auto& region : page_table.special_regions) {
        if (vaddr >= region.base && vaddr < (region.base + region.size)) {
            return region.handler;
        }
    }
    ASSERT_MSG(false, "Mapped IO page without a handler @ %08X", vaddr);
    return nullptr; // Should never happen
}

static MMIORegionPointer GetMMIOHandler(VAddr vaddr) {
    const PageTable& page_table = Kernel::g_current_process->vm_manager.page_table;
    return GetMMIOHandler(page_table, vaddr);
}

template <typename T>
T ReadMMIO(MMIORegionPointer mmio_handler, VAddr addr);

template <typename T>
T Read(const VAddr vaddr) {
    const u8* page_pointer = current_page_table->pointers[vaddr >> PAGE_BITS];
    if (page_pointer) {
        // NOTE: Avoid adding any extra logic to this fast-path block
        T value;
        std::memcpy(&value, &page_pointer[vaddr & PAGE_MASK], sizeof(T));
        return value;
    }

    // The memory access might do an MMIO or cached access, so we have to lock the HLE kernel state
    std::lock_guard<std::recursive_mutex> lock(HLE::g_hle_lock);

    PageType type = current_page_table->attributes[vaddr >> PAGE_BITS];
    switch (type) {
    case PageType::Unmapped:
        LOG_ERROR(HW_Memory, "unmapped Read%lu @ 0x%llx", sizeof(T) * 8, vaddr);
        return 0;
    case PageType::Memory:
        ASSERT_MSG(false, "Mapped memory page without a pointer @ %08X", vaddr);
        break;
    case PageType::RasterizerCachedMemory: {
        RasterizerFlushVirtualRegion(vaddr, sizeof(T), FlushMode::Flush);

        T value;
        std::memcpy(&value, GetPointerFromVMA(vaddr), sizeof(T));
        return value;
    }
    case PageType::Special:
        return ReadMMIO<T>(GetMMIOHandler(vaddr), vaddr);
    case PageType::RasterizerCachedSpecial: {
        RasterizerFlushVirtualRegion(vaddr, sizeof(T), FlushMode::Flush);
        return ReadMMIO<T>(GetMMIOHandler(vaddr), vaddr);
    }
    default:
        UNREACHABLE();
    }
}

template <typename T>
void WriteMMIO(MMIORegionPointer mmio_handler, VAddr addr, const T data);

template <typename T>
void Write(const VAddr vaddr, const T data) {
    u8* page_pointer = current_page_table->pointers[vaddr >> PAGE_BITS];
    if (page_pointer) {
        // NOTE: Avoid adding any extra logic to this fast-path block
        std::memcpy(&page_pointer[vaddr & PAGE_MASK], &data, sizeof(T));
        return;
    }

    // The memory access might do an MMIO or cached access, so we have to lock the HLE kernel state
    std::lock_guard<std::recursive_mutex> lock(HLE::g_hle_lock);

    PageType type = current_page_table->attributes[vaddr >> PAGE_BITS];
    switch (type) {
    case PageType::Unmapped:
        LOG_ERROR(HW_Memory, "unmapped Write%lu 0x%llx @ 0x%llx", sizeof(data) * 8, (u64)data,
                  vaddr);
        return;
    case PageType::Memory:
        ASSERT_MSG(false, "Mapped memory page without a pointer @ %08X", vaddr);
        break;
    case PageType::RasterizerCachedMemory: {
        RasterizerFlushVirtualRegion(vaddr, sizeof(T), FlushMode::FlushAndInvalidate);
        std::memcpy(GetPointerFromVMA(vaddr), &data, sizeof(T));
        break;
    }
    case PageType::Special:
        WriteMMIO<T>(GetMMIOHandler(vaddr), vaddr, data);
        break;
    case PageType::RasterizerCachedSpecial: {
        RasterizerFlushVirtualRegion(vaddr, sizeof(T), FlushMode::FlushAndInvalidate);
        WriteMMIO<T>(GetMMIOHandler(vaddr), vaddr, data);
        break;
    }
    default:
        UNREACHABLE();
    }
}

bool IsValidVirtualAddress(const Kernel::Process& process, const VAddr vaddr) {
    auto& page_table = process.vm_manager.page_table;

    const u8* page_pointer = page_table.pointers[vaddr >> PAGE_BITS];
    if (page_pointer)
        return true;

    if (page_table.attributes[vaddr >> PAGE_BITS] == PageType::RasterizerCachedMemory)
        return true;

    if (page_table.attributes[vaddr >> PAGE_BITS] != PageType::Special)
        return false;

    MMIORegionPointer mmio_region = GetMMIOHandler(page_table, vaddr);
    if (mmio_region) {
        return mmio_region->IsValidAddress(vaddr);
    }

    return false;
}

bool IsValidVirtualAddress(const VAddr vaddr) {
    return IsValidVirtualAddress(*Kernel::g_current_process, vaddr);
}

bool IsValidPhysicalAddress(const PAddr paddr) {
    return GetPhysicalPointer(paddr) != nullptr;
}

u8* GetPointer(const VAddr vaddr) {
    u8* page_pointer = current_page_table->pointers[vaddr >> PAGE_BITS];
    if (page_pointer) {
        return page_pointer + (vaddr & PAGE_MASK);
    }

    if (current_page_table->attributes[vaddr >> PAGE_BITS] == PageType::RasterizerCachedMemory) {
        return GetPointerFromVMA(vaddr);
    }

    LOG_ERROR(HW_Memory, "unknown GetPointer @ 0x%llx", vaddr);
    return nullptr;
}

std::string ReadCString(VAddr vaddr, std::size_t max_length) {
    std::string string;
    string.reserve(max_length);
    for (std::size_t i = 0; i < max_length; ++i) {
        char c = Read8(vaddr);
        if (c == '\0')
            break;
        string.push_back(c);
        ++vaddr;
    }
    string.shrink_to_fit();
    return string;
}

u8* GetPhysicalPointer(PAddr address) {
    struct MemoryArea {
        PAddr paddr_base;
        u32 size;
    };

    static constexpr MemoryArea memory_areas[] = {
        {VRAM_PADDR, VRAM_SIZE},
        {IO_AREA_PADDR, IO_AREA_SIZE},
        {DSP_RAM_PADDR, DSP_RAM_SIZE},
        {FCRAM_PADDR, FCRAM_N3DS_SIZE},
        {N3DS_EXTRA_RAM_PADDR, N3DS_EXTRA_RAM_SIZE},
    };

    const auto area =
        std::find_if(std::begin(memory_areas), std::end(memory_areas), [&](const auto& area) {
            return address >= area.paddr_base && address < area.paddr_base + area.size;
        });

    if (area == std::end(memory_areas)) {
        LOG_ERROR(HW_Memory, "unknown GetPhysicalPointer @ 0x%08X", address);
        return nullptr;
    }

    if (area->paddr_base == IO_AREA_PADDR) {
        LOG_ERROR(HW_Memory, "MMIO mappings are not supported yet. phys_addr=0x%08X", address);
        return nullptr;
    }

    u32 offset_into_region = address - area->paddr_base;

    u8* target_pointer = nullptr;
    switch (area->paddr_base) {
    case VRAM_PADDR:
        target_pointer = vram.data() + offset_into_region;
        break;
    case DSP_RAM_PADDR:
        target_pointer = AudioCore::GetDspMemory().data() + offset_into_region;
        break;
    case FCRAM_PADDR:
        for (const auto& region : Kernel::memory_regions) {
            if (offset_into_region >= region.base &&
                offset_into_region < region.base + region.size) {
                target_pointer =
                    region.linear_heap_memory->data() + offset_into_region - region.base;
                break;
            }
        }
        ASSERT_MSG(target_pointer != nullptr, "Invalid FCRAM address");
        break;
    case N3DS_EXTRA_RAM_PADDR:
        target_pointer = n3ds_extra_ram.data() + offset_into_region;
        break;
    default:
        UNREACHABLE();
    }

    return target_pointer;
}

void RasterizerMarkRegionCached(PAddr start, u64 size, int count_delta) {
    if (start == 0) {
        return;
    }

    u64 num_pages = ((start + size - 1) >> PAGE_BITS) - (start >> PAGE_BITS) + 1;
    PAddr paddr = start;

    for (unsigned i = 0; i < num_pages; ++i, paddr += PAGE_SIZE) {
        boost::optional<VAddr> maybe_vaddr = PhysicalToVirtualAddress(paddr);
        // While the physical <-> virtual mapping is 1:1 for the regions supported by the cache,
        // some games (like Pokemon Super Mystery Dungeon) will try to use textures that go beyond
        // the end address of VRAM, causing the Virtual->Physical translation to fail when flushing
        // parts of the texture.
        if (!maybe_vaddr) {
            LOG_ERROR(HW_Memory,
                      "Trying to flush a cached region to an invalid physical address %08X", paddr);
            continue;
        }
        VAddr vaddr = *maybe_vaddr;

        u8& res_count = current_page_table->cached_res_count[vaddr >> PAGE_BITS];
        ASSERT_MSG(count_delta <= UINT8_MAX - res_count,
                   "Rasterizer resource cache counter overflow!");
        ASSERT_MSG(count_delta >= -res_count, "Rasterizer resource cache counter underflow!");

        // Switch page type to cached if now cached
        if (res_count == 0) {
            PageType& page_type = current_page_table->attributes[vaddr >> PAGE_BITS];
            switch (page_type) {
            case PageType::Unmapped:
                // It is not necessary for a process to have this region mapped into its address
                // space, for example, a system module need not have a VRAM mapping.
                break;
            case PageType::Memory:
                page_type = PageType::RasterizerCachedMemory;
                current_page_table->pointers[vaddr >> PAGE_BITS] = nullptr;
                break;
            case PageType::Special:
                page_type = PageType::RasterizerCachedSpecial;
                break;
            default:
                UNREACHABLE();
            }
        }

        res_count += count_delta;

        // Switch page type to uncached if now uncached
        if (res_count == 0) {
            PageType& page_type = current_page_table->attributes[vaddr >> PAGE_BITS];
            switch (page_type) {
            case PageType::Unmapped:
                // It is not necessary for a process to have this region mapped into its address
                // space, for example, a system module need not have a VRAM mapping.
                break;
            case PageType::RasterizerCachedMemory: {
                u8* pointer = GetPointerFromVMA(vaddr & ~PAGE_MASK);
                if (pointer == nullptr) {
                    // It's possible that this function has called been while updating the pagetable
                    // after unmapping a VMA. In that case the underlying VMA will no longer exist,
                    // and we should just leave the pagetable entry blank.
                    page_type = PageType::Unmapped;
                } else {
                    page_type = PageType::Memory;
                    current_page_table->pointers[vaddr >> PAGE_BITS] = pointer;
                }
                break;
            }
            case PageType::RasterizerCachedSpecial:
                page_type = PageType::Special;
                break;
            default:
                UNREACHABLE();
            }
        }
    }
}

void RasterizerFlushRegion(PAddr start, u64 size) {
    if (VideoCore::g_renderer != nullptr) {
        VideoCore::g_renderer->Rasterizer()->FlushRegion(start, size);
    }
}

void RasterizerFlushAndInvalidateRegion(PAddr start, u64 size) {
    // Since pages are unmapped on shutdown after video core is shutdown, the renderer may be
    // null here
    if (VideoCore::g_renderer != nullptr) {
        VideoCore::g_renderer->Rasterizer()->FlushAndInvalidateRegion(start, size);
    }
}

void RasterizerFlushVirtualRegion(VAddr start, u64 size, FlushMode mode) {
    // Since pages are unmapped on shutdown after video core is shutdown, the renderer may be
    // null here
    if (VideoCore::g_renderer != nullptr) {
        VAddr end = start + size;

        auto CheckRegion = [&](VAddr region_start, VAddr region_end) {
            if (start >= region_end || end <= region_start) {
                // No overlap with region
                return;
            }

            VAddr overlap_start = std::max(start, region_start);
            VAddr overlap_end = std::min(end, region_end);

            PAddr physical_start = TryVirtualToPhysicalAddress(overlap_start).value();
            u64 overlap_size = overlap_end - overlap_start;

            auto* rasterizer = VideoCore::g_renderer->Rasterizer();
            switch (mode) {
            case FlushMode::Flush:
                rasterizer->FlushRegion(physical_start, overlap_size);
                break;
            case FlushMode::FlushAndInvalidate:
                rasterizer->FlushAndInvalidateRegion(physical_start, overlap_size);
                break;
            }
        };

        CheckRegion(LINEAR_HEAP_VADDR, LINEAR_HEAP_VADDR_END);
        CheckRegion(NEW_LINEAR_HEAP_VADDR, NEW_LINEAR_HEAP_VADDR_END);
        CheckRegion(VRAM_VADDR, VRAM_VADDR_END);
    }
}

u8 Read8(const VAddr addr) {
    return Read<u8>(addr);
}

u16 Read16(const VAddr addr) {
    return Read<u16_le>(addr);
}

u32 Read32(const VAddr addr) {
    return Read<u32_le>(addr);
}

u64 Read64(const VAddr addr) {
    return Read<u64_le>(addr);
}

void ReadBlock(const Kernel::Process& process, const VAddr src_addr, void* dest_buffer,
               const size_t size) {
    auto& page_table = process.vm_manager.page_table;

    size_t remaining_size = size;
    size_t page_index = src_addr >> PAGE_BITS;
    size_t page_offset = src_addr & PAGE_MASK;

    while (remaining_size > 0) {
        const size_t copy_amount = std::min(PAGE_SIZE - page_offset, remaining_size);
        const VAddr current_vaddr = static_cast<VAddr>((page_index << PAGE_BITS) + page_offset);

        switch (page_table.attributes[page_index]) {
        case PageType::Unmapped: {
            LOG_ERROR(HW_Memory, "unmapped ReadBlock @ 0x%llx (start address = 0x%llx, size = %zu)",
                      current_vaddr, src_addr, size);
            std::memset(dest_buffer, 0, copy_amount);
            break;
        }
        case PageType::Memory: {
            DEBUG_ASSERT(page_table.pointers[page_index]);

            const u8* src_ptr = page_table.pointers[page_index] + page_offset;
            std::memcpy(dest_buffer, src_ptr, copy_amount);
            break;
        }
        case PageType::Special: {
            MMIORegionPointer handler = GetMMIOHandler(page_table, current_vaddr);
            DEBUG_ASSERT(handler);
            handler->ReadBlock(current_vaddr, dest_buffer, copy_amount);
            break;
        }
        case PageType::RasterizerCachedMemory: {
            RasterizerFlushVirtualRegion(current_vaddr, static_cast<u32>(copy_amount),
                                         FlushMode::Flush);
            std::memcpy(dest_buffer, GetPointerFromVMA(process, current_vaddr), copy_amount);
            break;
        }
        case PageType::RasterizerCachedSpecial: {
            MMIORegionPointer handler = GetMMIOHandler(page_table, current_vaddr);
            DEBUG_ASSERT(handler);
            RasterizerFlushVirtualRegion(current_vaddr, static_cast<u32>(copy_amount),
                                         FlushMode::Flush);
            handler->ReadBlock(current_vaddr, dest_buffer, copy_amount);
            break;
        }
        default:
            UNREACHABLE();
        }

        page_index++;
        page_offset = 0;
        dest_buffer = static_cast<u8*>(dest_buffer) + copy_amount;
        remaining_size -= copy_amount;
    }
}

void ReadBlock(const VAddr src_addr, void* dest_buffer, const size_t size) {
    ReadBlock(*Kernel::g_current_process, src_addr, dest_buffer, size);
}

void Write8(const VAddr addr, const u8 data) {
    Write<u8>(addr, data);
}

void Write16(const VAddr addr, const u16 data) {
    Write<u16_le>(addr, data);
}

void Write32(const VAddr addr, const u32 data) {
    Write<u32_le>(addr, data);
}

void Write64(const VAddr addr, const u64 data) {
    Write<u64_le>(addr, data);
}

void WriteBlock(const Kernel::Process& process, const VAddr dest_addr, const void* src_buffer,
                const size_t size) {
    auto& page_table = process.vm_manager.page_table;
    size_t remaining_size = size;
    size_t page_index = dest_addr >> PAGE_BITS;
    size_t page_offset = dest_addr & PAGE_MASK;

    while (remaining_size > 0) {
        const size_t copy_amount = std::min(PAGE_SIZE - page_offset, remaining_size);
        const VAddr current_vaddr = static_cast<VAddr>((page_index << PAGE_BITS) + page_offset);

        switch (page_table.attributes[page_index]) {
        case PageType::Unmapped: {
            LOG_ERROR(HW_Memory,
                      "unmapped WriteBlock @ 0x%llx (start address = 0x%llx, size = %zu)",
                      current_vaddr, dest_addr, size);
            break;
        }
        case PageType::Memory: {
            DEBUG_ASSERT(page_table.pointers[page_index]);

            u8* dest_ptr = page_table.pointers[page_index] + page_offset;
            std::memcpy(dest_ptr, src_buffer, copy_amount);
            break;
        }
        case PageType::Special: {
            MMIORegionPointer handler = GetMMIOHandler(page_table, current_vaddr);
            DEBUG_ASSERT(handler);
            handler->WriteBlock(current_vaddr, src_buffer, copy_amount);
            break;
        }
        case PageType::RasterizerCachedMemory: {
            RasterizerFlushVirtualRegion(current_vaddr, static_cast<u32>(copy_amount),
                                         FlushMode::FlushAndInvalidate);
            std::memcpy(GetPointerFromVMA(process, current_vaddr), src_buffer, copy_amount);
            break;
        }
        case PageType::RasterizerCachedSpecial: {
            MMIORegionPointer handler = GetMMIOHandler(page_table, current_vaddr);
            DEBUG_ASSERT(handler);
            RasterizerFlushVirtualRegion(current_vaddr, static_cast<u32>(copy_amount),
                                         FlushMode::FlushAndInvalidate);
            handler->WriteBlock(current_vaddr, src_buffer, copy_amount);
            break;
        }
        default:
            UNREACHABLE();
        }

        page_index++;
        page_offset = 0;
        src_buffer = static_cast<const u8*>(src_buffer) + copy_amount;
        remaining_size -= copy_amount;
    }
}

void WriteBlock(const VAddr dest_addr, const void* src_buffer, const size_t size) {
    WriteBlock(*Kernel::g_current_process, dest_addr, src_buffer, size);
}

void ZeroBlock(const VAddr dest_addr, const size_t size) {
    size_t remaining_size = size;
    size_t page_index = dest_addr >> PAGE_BITS;
    size_t page_offset = dest_addr & PAGE_MASK;

    static const std::array<u8, PAGE_SIZE> zeros = {};

    while (remaining_size > 0) {
        const size_t copy_amount = std::min(PAGE_SIZE - page_offset, remaining_size);
        const VAddr current_vaddr = static_cast<VAddr>((page_index << PAGE_BITS) + page_offset);

        switch (current_page_table->attributes[page_index]) {
        case PageType::Unmapped: {
            LOG_ERROR(HW_Memory, "unmapped ZeroBlock @ 0x%llx (start address = 0x%llx, size = %zu)",
                      current_vaddr, dest_addr, size);
            break;
        }
        case PageType::Memory: {
            DEBUG_ASSERT(current_page_table->pointers[page_index]);

            u8* dest_ptr = current_page_table->pointers[page_index] + page_offset;
            std::memset(dest_ptr, 0, copy_amount);
            break;
        }
        case PageType::Special: {
            DEBUG_ASSERT(GetMMIOHandler(current_vaddr));

            GetMMIOHandler(current_vaddr)->WriteBlock(current_vaddr, zeros.data(), copy_amount);
            break;
        }
        case PageType::RasterizerCachedMemory: {
            RasterizerFlushVirtualRegion(current_vaddr, static_cast<u32>(copy_amount),
                                         FlushMode::FlushAndInvalidate);
            std::memset(GetPointerFromVMA(current_vaddr), 0, copy_amount);
            break;
        }
        case PageType::RasterizerCachedSpecial: {
            DEBUG_ASSERT(GetMMIOHandler(current_vaddr));
            RasterizerFlushVirtualRegion(current_vaddr, static_cast<u32>(copy_amount),
                                         FlushMode::FlushAndInvalidate);
            GetMMIOHandler(current_vaddr)->WriteBlock(current_vaddr, zeros.data(), copy_amount);
            break;
        }
        default:
            UNREACHABLE();
        }

        page_index++;
        page_offset = 0;
        remaining_size -= copy_amount;
    }
}

void CopyBlock(VAddr dest_addr, VAddr src_addr, const size_t size) {
    size_t remaining_size = size;
    size_t page_index = src_addr >> PAGE_BITS;
    size_t page_offset = src_addr & PAGE_MASK;

    while (remaining_size > 0) {
        const size_t copy_amount = std::min(PAGE_SIZE - page_offset, remaining_size);
        const VAddr current_vaddr = static_cast<VAddr>((page_index << PAGE_BITS) + page_offset);

        switch (current_page_table->attributes[page_index]) {
        case PageType::Unmapped: {
            LOG_ERROR(HW_Memory, "unmapped CopyBlock @ 0x%llx (start address = 0x%llx, size = %zu)",
                      current_vaddr, src_addr, size);
            ZeroBlock(dest_addr, copy_amount);
            break;
        }
        case PageType::Memory: {
            DEBUG_ASSERT(current_page_table->pointers[page_index]);
            const u8* src_ptr = current_page_table->pointers[page_index] + page_offset;
            WriteBlock(dest_addr, src_ptr, copy_amount);
            break;
        }
        case PageType::Special: {
            DEBUG_ASSERT(GetMMIOHandler(current_vaddr));

            std::vector<u8> buffer(copy_amount);
            GetMMIOHandler(current_vaddr)->ReadBlock(current_vaddr, buffer.data(), buffer.size());
            WriteBlock(dest_addr, buffer.data(), buffer.size());
            break;
        }
        case PageType::RasterizerCachedMemory: {
            RasterizerFlushVirtualRegion(current_vaddr, static_cast<u32>(copy_amount),
                                         FlushMode::Flush);
            WriteBlock(dest_addr, GetPointerFromVMA(current_vaddr), copy_amount);
            break;
        }
        case PageType::RasterizerCachedSpecial: {
            DEBUG_ASSERT(GetMMIOHandler(current_vaddr));
            RasterizerFlushVirtualRegion(current_vaddr, static_cast<u32>(copy_amount),
                                         FlushMode::Flush);

            std::vector<u8> buffer(copy_amount);
            GetMMIOHandler(current_vaddr)->ReadBlock(current_vaddr, buffer.data(), buffer.size());
            WriteBlock(dest_addr, buffer.data(), buffer.size());
            break;
        }
        default:
            UNREACHABLE();
        }

        page_index++;
        page_offset = 0;
        dest_addr += static_cast<VAddr>(copy_amount);
        src_addr += static_cast<VAddr>(copy_amount);
        remaining_size -= copy_amount;
    }
}

template <>
u8 ReadMMIO<u8>(MMIORegionPointer mmio_handler, VAddr addr) {
    return mmio_handler->Read8(addr);
}

template <>
u16 ReadMMIO<u16>(MMIORegionPointer mmio_handler, VAddr addr) {
    return mmio_handler->Read16(addr);
}

template <>
u32 ReadMMIO<u32>(MMIORegionPointer mmio_handler, VAddr addr) {
    return mmio_handler->Read32(addr);
}

template <>
u64 ReadMMIO<u64>(MMIORegionPointer mmio_handler, VAddr addr) {
    return mmio_handler->Read64(addr);
}

template <>
void WriteMMIO<u8>(MMIORegionPointer mmio_handler, VAddr addr, const u8 data) {
    mmio_handler->Write8(addr, data);
}

template <>
void WriteMMIO<u16>(MMIORegionPointer mmio_handler, VAddr addr, const u16 data) {
    mmio_handler->Write16(addr, data);
}

template <>
void WriteMMIO<u32>(MMIORegionPointer mmio_handler, VAddr addr, const u32 data) {
    mmio_handler->Write32(addr, data);
}

template <>
void WriteMMIO<u64>(MMIORegionPointer mmio_handler, VAddr addr, const u64 data) {
    mmio_handler->Write64(addr, data);
}

boost::optional<PAddr> TryVirtualToPhysicalAddress(const VAddr addr) {
    if (addr == 0) {
        return 0;
    } else if (addr >= VRAM_VADDR && addr < VRAM_VADDR_END) {
        return addr - VRAM_VADDR + VRAM_PADDR;
    } else if (addr >= LINEAR_HEAP_VADDR && addr < LINEAR_HEAP_VADDR_END) {
        return addr - LINEAR_HEAP_VADDR + FCRAM_PADDR;
    } else if (addr >= NEW_LINEAR_HEAP_VADDR && addr < NEW_LINEAR_HEAP_VADDR_END) {
        return addr - NEW_LINEAR_HEAP_VADDR + FCRAM_PADDR;
    } else if (addr >= DSP_RAM_VADDR && addr < DSP_RAM_VADDR_END) {
        return addr - DSP_RAM_VADDR + DSP_RAM_PADDR;
    } else if (addr >= IO_AREA_VADDR && addr < IO_AREA_VADDR_END) {
        return addr - IO_AREA_VADDR + IO_AREA_PADDR;
    } else if (addr >= N3DS_EXTRA_RAM_VADDR && addr < N3DS_EXTRA_RAM_VADDR_END) {
        return addr - N3DS_EXTRA_RAM_VADDR + N3DS_EXTRA_RAM_PADDR;
    }

    return boost::none;
}

PAddr VirtualToPhysicalAddress(const VAddr addr) {
    auto paddr = TryVirtualToPhysicalAddress(addr);
    if (!paddr) {
        LOG_ERROR(HW_Memory, "Unknown virtual address @ 0x%llx", addr);
        // To help with debugging, set bit on address so that it's obviously invalid.
        return addr | 0x80000000;
    }
    return *paddr;
}

boost::optional<VAddr> PhysicalToVirtualAddress(const PAddr addr) {
    if (addr == 0) {
        return 0;
    } else if (addr >= VRAM_PADDR && addr < VRAM_PADDR_END) {
        return addr - VRAM_PADDR + VRAM_VADDR;
    } else if (addr >= FCRAM_PADDR && addr < FCRAM_PADDR_END) {
        return addr - FCRAM_PADDR + Kernel::g_current_process->GetLinearHeapAreaAddress();
    } else if (addr >= DSP_RAM_PADDR && addr < DSP_RAM_PADDR_END) {
        return addr - DSP_RAM_PADDR + DSP_RAM_VADDR;
    } else if (addr >= IO_AREA_PADDR && addr < IO_AREA_PADDR_END) {
        return addr - IO_AREA_PADDR + IO_AREA_VADDR;
    } else if (addr >= N3DS_EXTRA_RAM_PADDR && addr < N3DS_EXTRA_RAM_PADDR_END) {
        return addr - N3DS_EXTRA_RAM_PADDR + N3DS_EXTRA_RAM_VADDR;
    }

    return boost::none;
}

} // namespace Memory<|MERGE_RESOLUTION|>--- conflicted
+++ resolved
@@ -21,71 +21,6 @@
 
 namespace Memory {
 
-<<<<<<< HEAD
-enum class PageType {
-    /// Page is unmapped and should cause an access error.
-    Unmapped,
-    /// Page is mapped to regular memory. This is the only type you can get pointers to.
-    Memory,
-    /// Page is mapped to regular memory, but also needs to check for rasterizer cache flushing and
-    /// invalidation
-    RasterizerCachedMemory,
-    /// Page is mapped to a I/O region. Writing and reading to this page is handled by functions.
-    Special,
-    /// Page is mapped to a I/O region, but also needs to check for rasterizer cache flushing and
-    /// invalidation
-    RasterizerCachedSpecial,
-};
-
-struct SpecialRegion {
-    VAddr base;
-    u64 size;
-    MMIORegionPointer handler;
-};
-
-/**
- * A (reasonably) fast way of allowing switchable and remappable process address spaces. It loosely
- * mimics the way a real CPU page table works, but instead is optimized for minimal decoding and
- * fetching requirements when accessing. In the usual case of an access to regular memory, it only
- * requires an indexed fetch and a check for NULL.
- */
-struct PageTable {
-    /**
-     * Array of memory pointers backing each page. An entry can only be non-null if the
-     * corresponding entry in the `attributes` array is of type `Memory`.
-     */
-    std::map<u64, u8*> pointers;
-
-    /**
-     * Contains MMIO handlers that back memory regions whose entries in the `attribute` array is of
-     * type `Special`.
-     */
-    std::vector<SpecialRegion> special_regions;
-
-    /**
-     * Array of fine grained page attributes. If it is set to any value other than `Memory`, then
-     * the corresponding entry in `pointers` MUST be set to null.
-     */
-    std::map<u64, PageType> attributes;
-
-    /**
-     * Indicates the number of externally cached resources touching a page that should be
-     * flushed before the memory is accessed
-     */
-    std::map<u64, u8> cached_res_count;
-};
-
-/// Singular page table used for the singleton process
-static PageTable main_page_table;
-/// Currently active page table
-static PageTable* current_page_table = &main_page_table;
-
-//std::array<u8*, PAGE_TABLE_NUM_ENTRIES>* GetCurrentPageTablePointers() {
-//    return &current_page_table->pointers;
-//}
-
-static void MapPages(u64 base, u64 size, u8* memory, PageType type) {
-=======
 static std::array<u8, Memory::VRAM_SIZE> vram;
 static std::array<u8, Memory::N3DS_EXTRA_RAM_SIZE> n3ds_extra_ram;
 
@@ -102,15 +37,14 @@
     return current_page_table;
 }
 
-static void MapPages(PageTable& page_table, u32 base, u32 size, u8* memory, PageType type) {
->>>>>>> d15e15bd
+static void MapPages(PageTable& page_table, VAddr base, u32 size, u8* memory, PageType type) {
     LOG_DEBUG(HW_Memory, "Mapping %p onto %08X-%08X", memory, base * PAGE_SIZE,
               (base + size) * PAGE_SIZE);
 
     RasterizerFlushVirtualRegion(base << PAGE_BITS, size * PAGE_SIZE,
                                  FlushMode::FlushAndInvalidate);
 
-    u64 end = base + size;
+    VAddr end = base + size;
     while (base != end) {
         ASSERT_MSG(base < PAGE_TABLE_NUM_ENTRIES, "out of range mapping at %08X", base);
 
@@ -124,27 +58,13 @@
     }
 }
 
-<<<<<<< HEAD
-void InitMemoryMap() {
-    //main_page_table.pointers.fill(nullptr);
-    //main_page_table.attributes.fill(PageType::Unmapped);
-    //main_page_table.cached_res_count.fill(0);
-}
-
-void MapMemoryRegion(VAddr base, u64 size, u8* target) {
-=======
 void MapMemoryRegion(PageTable& page_table, VAddr base, u32 size, u8* target) {
->>>>>>> d15e15bd
     ASSERT_MSG((size & PAGE_MASK) == 0, "non-page aligned size: %08X", size);
     ASSERT_MSG((base & PAGE_MASK) == 0, "non-page aligned base: %08X", base);
     MapPages(page_table, base / PAGE_SIZE, size / PAGE_SIZE, target, PageType::Memory);
 }
 
-<<<<<<< HEAD
-void MapIoRegion(VAddr base, u64 size, MMIORegionPointer mmio_handler) {
-=======
 void MapIoRegion(PageTable& page_table, VAddr base, u32 size, MMIORegionPointer mmio_handler) {
->>>>>>> d15e15bd
     ASSERT_MSG((size & PAGE_MASK) == 0, "non-page aligned size: %08X", size);
     ASSERT_MSG((base & PAGE_MASK) == 0, "non-page aligned base: %08X", base);
     MapPages(page_table, base / PAGE_SIZE, size / PAGE_SIZE, nullptr, PageType::Special);
@@ -152,11 +72,7 @@
     page_table.special_regions.emplace_back(SpecialRegion{base, size, mmio_handler});
 }
 
-<<<<<<< HEAD
-void UnmapRegion(VAddr base, u64 size) {
-=======
 void UnmapRegion(PageTable& page_table, VAddr base, u32 size) {
->>>>>>> d15e15bd
     ASSERT_MSG((size & PAGE_MASK) == 0, "non-page aligned size: %08X", size);
     ASSERT_MSG((base & PAGE_MASK) == 0, "non-page aligned base: %08X", base);
     MapPages(page_table, base / PAGE_SIZE, size / PAGE_SIZE, nullptr, PageType::Unmapped);
@@ -236,7 +152,7 @@
     PageType type = current_page_table->attributes[vaddr >> PAGE_BITS];
     switch (type) {
     case PageType::Unmapped:
-        LOG_ERROR(HW_Memory, "unmapped Read%lu @ 0x%llx", sizeof(T) * 8, vaddr);
+        LOG_ERROR(HW_Memory, "unmapped Read%lu @ 0x%08X", sizeof(T) * 8, vaddr);
         return 0;
     case PageType::Memory:
         ASSERT_MSG(false, "Mapped memory page without a pointer @ %08X", vaddr);
@@ -277,7 +193,7 @@
     PageType type = current_page_table->attributes[vaddr >> PAGE_BITS];
     switch (type) {
     case PageType::Unmapped:
-        LOG_ERROR(HW_Memory, "unmapped Write%lu 0x%llx @ 0x%llx", sizeof(data) * 8, (u64)data,
+        LOG_ERROR(HW_Memory, "unmapped Write%lu 0x%08X @ 0x%08X", sizeof(data) * 8, (u32)data,
                   vaddr);
         return;
     case PageType::Memory:
@@ -340,7 +256,7 @@
         return GetPointerFromVMA(vaddr);
     }
 
-    LOG_ERROR(HW_Memory, "unknown GetPointer @ 0x%llx", vaddr);
+    LOG_ERROR(HW_Memory, "unknown GetPointer @ 0x%08x", vaddr);
     return nullptr;
 }
 
@@ -387,7 +303,7 @@
         return nullptr;
     }
 
-    u32 offset_into_region = address - area->paddr_base;
+    u64 offset_into_region = address - area->paddr_base;
 
     u8* target_pointer = nullptr;
     switch (area->paddr_base) {
@@ -418,7 +334,7 @@
     return target_pointer;
 }
 
-void RasterizerMarkRegionCached(PAddr start, u64 size, int count_delta) {
+void RasterizerMarkRegionCached(PAddr start, u32 size, int count_delta) {
     if (start == 0) {
         return;
     }
@@ -497,13 +413,13 @@
     }
 }
 
-void RasterizerFlushRegion(PAddr start, u64 size) {
+void RasterizerFlushRegion(PAddr start, u32 size) {
     if (VideoCore::g_renderer != nullptr) {
         VideoCore::g_renderer->Rasterizer()->FlushRegion(start, size);
     }
 }
 
-void RasterizerFlushAndInvalidateRegion(PAddr start, u64 size) {
+void RasterizerFlushAndInvalidateRegion(PAddr start, u32 size) {
     // Since pages are unmapped on shutdown after video core is shutdown, the renderer may be
     // null here
     if (VideoCore::g_renderer != nullptr) {
@@ -511,7 +427,7 @@
     }
 }
 
-void RasterizerFlushVirtualRegion(VAddr start, u64 size, FlushMode mode) {
+void RasterizerFlushVirtualRegion(VAddr start, u32 size, FlushMode mode) {
     // Since pages are unmapped on shutdown after video core is shutdown, the renderer may be
     // null here
     if (VideoCore::g_renderer != nullptr) {
@@ -527,7 +443,7 @@
             VAddr overlap_end = std::min(end, region_end);
 
             PAddr physical_start = TryVirtualToPhysicalAddress(overlap_start).value();
-            u64 overlap_size = overlap_end - overlap_start;
+            u32 overlap_size = static_cast<u32>(overlap_end - overlap_start);
 
             auto* rasterizer = VideoCore::g_renderer->Rasterizer();
             switch (mode) {
@@ -576,7 +492,7 @@
 
         switch (page_table.attributes[page_index]) {
         case PageType::Unmapped: {
-            LOG_ERROR(HW_Memory, "unmapped ReadBlock @ 0x%llx (start address = 0x%llx, size = %zu)",
+            LOG_ERROR(HW_Memory, "unmapped ReadBlock @ 0x%08X (start address = 0x%08X, size = %zu)",
                       current_vaddr, src_addr, size);
             std::memset(dest_buffer, 0, copy_amount);
             break;
@@ -653,7 +569,7 @@
         switch (page_table.attributes[page_index]) {
         case PageType::Unmapped: {
             LOG_ERROR(HW_Memory,
-                      "unmapped WriteBlock @ 0x%llx (start address = 0x%llx, size = %zu)",
+                      "unmapped WriteBlock @ 0x%08X (start address = 0x%08X, size = %zu)",
                       current_vaddr, dest_addr, size);
             break;
         }
@@ -712,7 +628,7 @@
 
         switch (current_page_table->attributes[page_index]) {
         case PageType::Unmapped: {
-            LOG_ERROR(HW_Memory, "unmapped ZeroBlock @ 0x%llx (start address = 0x%llx, size = %zu)",
+            LOG_ERROR(HW_Memory, "unmapped ZeroBlock @ 0x%08X (start address = 0x%08X, size = %zu)",
                       current_vaddr, dest_addr, size);
             break;
         }
@@ -763,7 +679,7 @@
 
         switch (current_page_table->attributes[page_index]) {
         case PageType::Unmapped: {
-            LOG_ERROR(HW_Memory, "unmapped CopyBlock @ 0x%llx (start address = 0x%llx, size = %zu)",
+            LOG_ERROR(HW_Memory, "unmapped CopyBlock @ 0x%08X (start address = 0x%08X, size = %zu)",
                       current_vaddr, src_addr, size);
             ZeroBlock(dest_addr, copy_amount);
             break;
@@ -873,7 +789,7 @@
 PAddr VirtualToPhysicalAddress(const VAddr addr) {
     auto paddr = TryVirtualToPhysicalAddress(addr);
     if (!paddr) {
-        LOG_ERROR(HW_Memory, "Unknown virtual address @ 0x%llx", addr);
+        LOG_ERROR(HW_Memory, "Unknown virtual address @ 0x%08X", addr);
         // To help with debugging, set bit on address so that it's obviously invalid.
         return addr | 0x80000000;
     }
