--- conflicted
+++ resolved
@@ -119,7 +119,8 @@
 # Opus
 if (YUZU_USE_BUNDLED_OPUS)
     add_subdirectory(opus EXCLUDE_FROM_ALL)
-<<<<<<< HEAD
+else()
+    find_package(opus 1.3 REQUIRED)
 endif()
 
 # FFMpeg
@@ -129,8 +130,4 @@
     set(FFmpeg_LDFLAGS "${FFmpeg_LDFLAGS}" PARENT_SCOPE)
     set(FFmpeg_LIBRARIES "${FFmpeg_LIBRARIES}" PARENT_SCOPE)
     set(FFmpeg_INCLUDE_DIR "${FFmpeg_INCLUDE_DIR}" PARENT_SCOPE)
-=======
-else()
-    find_package(opus 1.3 REQUIRED)
->>>>>>> 78759d98
 endif()